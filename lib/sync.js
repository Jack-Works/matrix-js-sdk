/*
Copyright 2015, 2016 OpenMarket Ltd

Licensed under the Apache License, Version 2.0 (the "License");
you may not use this file except in compliance with the License.
You may obtain a copy of the License at

    http://www.apache.org/licenses/LICENSE-2.0

Unless required by applicable law or agreed to in writing, software
distributed under the License is distributed on an "AS IS" BASIS,
WITHOUT WARRANTIES OR CONDITIONS OF ANY KIND, either express or implied.
See the License for the specific language governing permissions and
limitations under the License.
*/
"use strict";

/*
 * TODO:
 * This class mainly serves to take all the syncing logic out of client.js and
 * into a separate file. It's all very fluid, and this class gut wrenches a lot
 * of MatrixClient props (e.g. _http). Given we want to support WebSockets as
 * an alternative syncing API, we may want to have a proper syncing interface
 * for HTTP and WS at some point.
 */
var q = require("q");
var User = require("./models/user");
var Room = require("./models/room");
var utils = require("./utils");
var httpApi = require("./http-api");
var Filter = require("./filter");

// /sync requests allow you to set a timeout= but the request may continue
// beyond that and wedge forever, so we need to track how long we are willing
// to keep open the connection. This constant is *ADDED* to the timeout= value
// to determine the max time we're willing to wait.
var BUFFER_PERIOD_MS = 80 * 1000;

function getFilterName(userId, suffix) {
    // scope this on the user ID because people may login on many accounts
    // and they all need to be stored!
    return "FILTER_SYNC_" + userId + (suffix ? "_" + suffix : "");
}



/**
 * <b>Internal class - unstable.</b>
 * Construct an entity which is able to sync with a homeserver.
 * @constructor
 * @param {MatrixClient} client The matrix client instance to use.
 * @param {Object} opts Config options
 */
function SyncApi(client, opts) {
    this.client = client;
    opts = opts || {};
    opts.initialSyncLimit = opts.initialSyncLimit || 8;
    opts.resolveInvitesToProfiles = opts.resolveInvitesToProfiles || false;
    opts.pollTimeout = opts.pollTimeout || (30 * 1000);
    opts.pendingEventOrdering = opts.pendingEventOrdering || "chronological";
    this.opts = opts;
}

/**
 * @param {string} roomId
 * @return {Room}
 */
SyncApi.prototype.createRoom = function(roomId) {
    var client = this.client;
    var room = new Room(roomId, {
        pendingEventOrdering: this.opts.pendingEventOrdering
    });
    reEmit(client, room, ["Room.name", "Room.timeline", "Room.receipt", "Room.tags"]);

    // we need to also re-emit room state and room member events, so hook it up
    // to the client now. We need to add a listener for RoomState.members in
    // order to hook them correctly. (TODO: find a better way?)
    reEmit(client, room.currentState, [
        "RoomState.events", "RoomState.members", "RoomState.newMember"
    ]);
    room.currentState.on("RoomState.newMember", function(event, state, member) {
        member.user = client.getUser(member.userId);
        reEmit(
            client, member,
            [
                "RoomMember.name", "RoomMember.typing", "RoomMember.powerLevel",
                "RoomMember.membership"
            ]
        );
    });
    return room;
};

/**
 * Sync rooms the user has left.
 * @return {Promise} Resolved when they've been added to the store.
 */
SyncApi.prototype.syncLeftRooms = function() {
    var client = this.client;
    var self = this;

    // grab a filter with limit=1 and include_leave=true
    var filter = new Filter(this.client.credentials.userId);
    filter.setTimelineLimit(1);
    filter.setIncludeLeaveRooms(true);

    var localTimeoutMs = this.opts.pollTimeout + BUFFER_PERIOD_MS;
    var qps = {
        timeout: 1 // don't want to block since this is a single isolated req
    };

    return this._getOrCreateFilter(
        getFilterName(client.credentials.userId, "LEFT_ROOMS"), filter
    ).then(function(filterId) {
        qps.filter = filterId;
        return client._http.authedRequestWithPrefix(
            undefined, "GET", "/sync", qps, undefined, httpApi.PREFIX_V2_ALPHA,
            localTimeoutMs
        );
    }).then(function(data) {
        var leaveRooms = [];
        if (data.rooms && data.rooms.leave) {
            leaveRooms = self._mapSyncResponseToRoomArray(data.rooms.leave);
        }
        var rooms = [];
        leaveRooms.forEach(function(leaveObj) {
            var room = leaveObj.room;
            rooms.push(room);
            if (!leaveObj.isBrandNewRoom) {
                // the intention behind syncLeftRooms is to add in rooms which were
                // *omitted* from the initial /sync. Rooms the user were joined to
                // but then left whilst the app is running will appear in this list
                // and we do not want to bother with them since they will have the
                // current state already (and may get dupe messages if we add
                // yet more timeline events!), so skip them.
                // NB: When we persist rooms to localStorage this will be more
                //     complicated...
                return;
            }
            leaveObj.timeline = leaveObj.timeline || {};
            var timelineEvents =
                self._mapSyncEventsFormat(leaveObj.timeline, room);
            var stateEvents = self._mapSyncEventsFormat(leaveObj.state, room);
            var paginationToken = (
                leaveObj.timeline.limited ? leaveObj.timeline.prev_batch : null
            );
            self._processRoomEvents(
                room, stateEvents, timelineEvents, paginationToken
            );
            room.recalculate(client.credentials.userId);
            client.store.storeRoom(room);
            client.emit("Room", room);
        });
        return rooms;
    });
};

/**
 * Main entry point
 */
SyncApi.prototype.sync = function() {
    console.log("SyncApi.sync");
    var client = this.client;
    var self = this;

    // We need to do one-off checks before we can begin the /sync loop.
    // These are:
    //   1) We need to get push rules so we can check if events should bing as we get
    //      them from /sync.
    //   2) We need to get/create a filter which we can use for /sync.

    function getPushRules(attempt) {
        attempt = attempt || 0;
        attempt += 1;

        client.pushRules().done(function(result) {
            console.log("Got push rules");
            client.pushRules = result;
            getFilter(); // Now get the filter
        }, retryHandler(attempt, getPushRules));
    }

    function getFilter(attempt) {
        attempt = attempt || 0;
        attempt += 1;

        var filter = new Filter(client.credentials.userId);
        filter.setTimelineLimit(self.opts.initialSyncLimit);

        self._getOrCreateFilter(
            getFilterName(client.credentials.userId), filter
        ).done(function(filterId) {
            console.log("Using existing filter ID %s", filterId);
            self._sync({ filterId: filterId });
        }, retryHandler(attempt, getFilter));
    }

    // sets the sync state to error and waits a bit before re-invoking the function.
    function retryHandler(attempt, fnToRun) {
        return function(err) {
            startSyncingRetryTimer(client, attempt, function(newAttempt) {
                fnToRun(newAttempt);
            });
            updateSyncState(client, "ERROR", { error: err });
        };
    }

    if (client.isGuest()) {
        // no push rules for guests
        getFilter();
    }
    else {
        getPushRules();
    }
};

/**
 * Invoke me to do /sync calls
 * @param {Object} syncOptions
 * @param {string} syncOptions.filterId
 * @param {boolean} syncOptions.hasSyncedBefore
 * @param {Number=} attempt
 */
SyncApi.prototype._sync = function(syncOptions, attempt) {
    var client = this.client;
    var self = this;
    attempt = attempt || 1;

    var qps = {
        filter: syncOptions.filterId,
        timeout: this.opts.pollTimeout,
        since: client.store.getSyncToken() || undefined // do not send 'null'
    };

    if (attempt > 1) {
        // we think the connection is dead. If it comes back up, we won't know
        // about it till /sync returns. If the timeout= is high, this could
        // be a long time. Set it to 1 when doing retries.
        qps.timeout = 1;
    }

    if (client._guestRooms && client._isGuest) {
        qps.room_id = client._guestRooms;
    }

    client._http.authedRequestWithPrefix(
        undefined, "GET", "/sync", qps, undefined, httpApi.PREFIX_V2_ALPHA,
        this.opts.pollTimeout + BUFFER_PERIOD_MS // normal timeout= plus buffer time
    ).done(function(data) {
        // data looks like:
        // {
        //    next_batch: $token,
        //    presence: { events: [] },
        //    rooms: {
        //      invite: {
        //        $roomid: {
        //          invite_state: { events: [] }
        //        }
        //      },
        //      join: {
        //        $roomid: {
        //          state: { events: [] },
        //          timeline: { events: [], prev_batch: $token, limited: true },
        //          ephemeral: { events: [] },
        //          account_data: { events: [] },
        //          unread_notification_count: 0
        //        }
        //      },
        //      leave: {
        //        $roomid: {
        //          state: { events: [] },
        //          timeline: { events: [], prev_batch: $token }
        //        }
        //      }
        //    }
        // }

        // set the sync token NOW *before* processing the events. We do this so
        // if something barfs on an event we can skip it rather than constantly
        // polling with the same token.
        client.store.setSyncToken(data.next_batch);

        // TODO-arch:
        // - Each event we pass through needs to be emitted via 'event', can we
        //   do this in one place?
        // - The isBrandNewRoom boilerplate is boilerplatey.

        try {
            // handle presence events (User objects)
            if (data.presence && utils.isArray(data.presence.events)) {
                data.presence.events.map(client.getEventMapper()).forEach(
                function(presenceEvent) {
                    var user = client.store.getUser(presenceEvent.getSender());
                    if (user) {
                        user.setPresenceEvent(presenceEvent);
                    }
                    else {
                        user = createNewUser(client, presenceEvent.getSender());
                        user.setPresenceEvent(presenceEvent);
                        client.store.storeUser(user);
                    }
                    client.emit("event", presenceEvent);
                });
            }

            // the returned json structure is abit crap, so make it into a
            // nicer form (array) after applying sanity to make sure we don't fail
            // on missing keys (on the off chance)
            var inviteRooms = [];
            var joinRooms = [];
            var leaveRooms = [];

            if (data.rooms) {
                if (data.rooms.invite) {
                    inviteRooms = self._mapSyncResponseToRoomArray(data.rooms.invite);
                }
                if (data.rooms.join) {
                    joinRooms = self._mapSyncResponseToRoomArray(data.rooms.join);
                }
                if (data.rooms.leave) {
                    leaveRooms = self._mapSyncResponseToRoomArray(data.rooms.leave);
                }
            }

            // Handle invites
            inviteRooms.forEach(function(inviteObj) {
                var room = inviteObj.room;
                var stateEvents =
                    self._mapSyncEventsFormat(inviteObj.invite_state, room);
                self._processRoomEvents(room, stateEvents);
                if (inviteObj.isBrandNewRoom) {
                    room.recalculate(client.credentials.userId);
                    client.store.storeRoom(room);
                    client.emit("Room", room);
                }
                stateEvents.forEach(function(e) { client.emit("event", e); });
            });

            // Handle joins
            joinRooms.forEach(function(joinObj) {
                var room = joinObj.room;
<<<<<<< HEAD
                var stateEvents = self._mapSyncEventsFormat(joinObj.state, room, 'state');
                var timelineEvents =
                    self._mapSyncEventsFormat(joinObj.timeline, room, 'timeline');
                var ephemeralEvents =
                    self._mapSyncEventsFormat(joinObj.ephemeral, undefined, 'ephemeral');
                var accountDataEvents =
                    self._mapSyncEventsFormat(joinObj.account_data, undefined,
                                              'account_data');
=======
                var stateEvents = self._mapSyncEventsFormat(joinObj.state, room);
                var timelineEvents = self._mapSyncEventsFormat(joinObj.timeline, room);
                var ephemeralEvents = self._mapSyncEventsFormat(joinObj.ephemeral);
                var accountDataEvents = self._mapSyncEventsFormat(joinObj.account_data);
>>>>>>> 87db054e

                // we do this first so it's correct when any of the events fire
                room.unread_notification_count = joinObj.unread_notification_count;

                joinObj.timeline = joinObj.timeline || {};

                if (joinObj.timeline.limited) {
                    // nuke the timeline so we don't get holes
                    room.timeline = [];
                }

                // we want to set a new pagination token if this is the first time
                // we've made this room or if we're nuking the timeline
                var paginationToken = null;
                if (joinObj.isBrandNewRoom || joinObj.timeline.limited) {
                    paginationToken = joinObj.timeline.prev_batch;
                }

                self._processRoomEvents(
                    room, stateEvents, timelineEvents, paginationToken
                );

                // XXX: should we be adding ephemeralEvents to the timeline?
                // It feels like that for symmetry with room.addAccountData()
                // there should be a room.addEphemeralEvents() or similar.
                room.addEvents(ephemeralEvents);

                // we deliberately don't add accountData to the timeline
                room.addAccountData(accountDataEvents);

                room.recalculate(client.credentials.userId);
                if (joinObj.isBrandNewRoom) {
                    client.store.storeRoom(room);
                    client.emit("Room", room);
                }
                stateEvents.forEach(function(e) { client.emit("event", e); });
                timelineEvents.forEach(function(e) { client.emit("event", e); });
                ephemeralEvents.forEach(function(e) { client.emit("event", e); });
                accountDataEvents.forEach(function(e) { client.emit("event", e); });
            });

            // Handle leaves
            leaveRooms.forEach(function(leaveObj) {
                // Do the bear minimum to register rejected invites / you leaving rooms
                var room = leaveObj.room;
                var timelineEvents =
                    self._mapSyncEventsFormat(leaveObj.timeline, room);
                room.addEvents(timelineEvents);
                timelineEvents.forEach(function(e) { client.emit("event", e); });
            });
        }
        catch (e) {
            console.error("Caught /sync error:");
            console.error(e);
        }

        // emit synced events
        if (!syncOptions.hasSyncedBefore) {
            updateSyncState(client, "PREPARED");
            syncOptions.hasSyncedBefore = true;
        }

        // keep emitting SYNCING -> SYNCING for clients who want to do bulk updates
        updateSyncState(client, "SYNCING");

        self._sync(syncOptions);
    }, function(err) {
        console.error("/sync error (%s attempts): %s", attempt, err);
        console.error(err);
        attempt += 1;
        startSyncingRetryTimer(client, attempt, function(newAttempt) {
            self._sync(syncOptions, newAttempt);
        });
        updateSyncState(client, "ERROR", { error: err });
    });
};

/**
 * @param {string} filterName
 * @param {Filter} filter
 * @return {Promise<String>} Filter ID
 */
SyncApi.prototype._getOrCreateFilter = function(filterName, filter) {
    var client = this.client;
    var filterId = client.store.getFilterIdByName(filterName);
    if (filterId) {
        // super, just use that.
        return q(filterId);
    }

    // create a filter
    return client.createFilter(filter.getDefinition()).then(function(createdFilter) {
        client.store.setFilterIdByName(filterName, createdFilter.filterId);
        return createdFilter.filterId;
    });
};

/**
 * @param {Object} obj
 * @return {Object[]}
 */
SyncApi.prototype._mapSyncResponseToRoomArray = function(obj) {
    // Maps { roomid: {stuff}, roomid: {stuff} }
    // to
    // [{stuff+Room+isBrandNewRoom}, {stuff+Room+isBrandNewRoom}]
    var client = this.client;
    var self = this;
    return utils.keys(obj).map(function(roomId) {
        var arrObj = obj[roomId];
        var room = client.store.getRoom(roomId);
        var isBrandNewRoom = false;
        if (!room) {
            room = self.createRoom(roomId);
            isBrandNewRoom = true;
        }
        arrObj.room = room;
        arrObj.isBrandNewRoom = isBrandNewRoom;
        return arrObj;
    });
};

/**
 * @param {Object} obj
 * @param {Room} room
 * @return {MatrixEvent[]}
 */
SyncApi.prototype._mapSyncEventsFormat = function(obj, room) {
    if (!obj || !utils.isArray(obj.events)) {
        return [];
    }
    var mapper = this.client.getEventMapper();
    return obj.events.map(function(e) {
        if (room) {
            e.room_id = room.roomId;
        }
        return mapper(e);
    });
};

/**
 * @param {Room} room
 */
SyncApi.prototype._resolveInvites = function(room) {
    if (!room || !this.opts.resolveInvitesToProfiles) {
        return;
    }
    var client = this.client;
    // For each invited room member we want to give them a displayname/avatar url
    // if they have one (the m.room.member invites don't contain this).
    room.getMembersWithMembership("invite").forEach(function(member) {
        if (member._requestedProfileInfo) {
            return;
        }
        member._requestedProfileInfo = true;
        // try to get a cached copy first.
        var user = client.getUser(member.userId);
        var promise;
        if (user) {
            promise = q({
                avatar_url: user.avatarUrl,
                displayname: user.displayName
            });
        }
        else {
            promise = client.getProfileInfo(member.userId);
        }
        promise.done(function(info) {
            // slightly naughty by doctoring the invite event but this means all
            // the code paths remain the same between invite/join display name stuff
            // which is a worthy trade-off for some minor pollution.
            var inviteEvent = member.events.member;
            if (inviteEvent.getContent().membership !== "invite") {
                // between resolving and now they have since joined, so don't clobber
                return;
            }
            inviteEvent.getContent().avatar_url = info.avatar_url;
            inviteEvent.getContent().displayname = info.displayname;
            // fire listeners
            member.setMembershipEvent(inviteEvent, room.currentState);
        }, function(err) {
            // OH WELL.
        });
    });
};

/**
 * @param {Room} room
 * @param {MatrixEvent[]} stateEventList A list of state events. This is the state
 * at the *START* of the timeline list if it is supplied.
 * @param {?MatrixEvent[]} timelineEventList A list of timeline events. Lower index
 * is earlier in time. Higher index is later.
 * @param {string=} paginationToken
 */
SyncApi.prototype._processRoomEvents = function(room, stateEventList,
                                                timelineEventList, paginationToken) {
    timelineEventList = timelineEventList || [];
    var client = this.client;
    // "old" and "current" state are the same initially; they
    // start diverging if the user paginates.
    // We must deep copy otherwise membership changes in old state
    // will leak through to current state!
    var oldStateEvents = utils.map(
        utils.deepCopy(
            stateEventList.map(function(mxEvent) { return mxEvent.event; })
        ), client.getEventMapper()
    );
    var stateEvents = stateEventList;

    // Set the pagination token BEFORE adding events to the timeline: it's not
    // unreasonable for clients to call scrollback() in response to Room.timeline
    // events which addEventsToTimeline will emit-- we want to make sure they use
    // the right token if and when they do.
    if (paginationToken) {
        room.oldState.paginationToken = paginationToken;
    }

    // set the state of the room to as it was before the timeline executes
    room.oldState.setStateEvents(oldStateEvents);
    room.currentState.setStateEvents(stateEvents);

    this._resolveInvites(room);

    // recalculate the room name at this point as adding events to the timeline
    // may make notifications appear which should have the right name.
    room.recalculate(this.client.credentials.userId);

    // execute the timeline events, this will begin to diverge the current state
    // if the timeline has any state events in it.
    room.addEventsToTimeline(timelineEventList);

};

function retryTimeMsForAttempt(attempt) {
    // 2,4,8,16,32,32,32,32,... seconds
    // max 2^5 secs = 32 secs
    return Math.pow(2, Math.min(attempt, 5)) * 1000;
}

function startSyncingRetryTimer(client, attempt, fn) {
    client._syncingRetry = {};
    client._syncingRetry.fn = fn;
    var newAttempt = attempt;
    var timeBeforeWaitingMs = Date.now();
    var timeToWaitMs = retryTimeMsForAttempt(attempt);
    client._syncingRetry.timeoutId = setTimeout(function() {
        var timeAfterWaitingMs = Date.now();
        var timeDeltaMs = timeAfterWaitingMs - timeBeforeWaitingMs;
        if (timeDeltaMs > (2 * timeToWaitMs)) {
            // we've waited more than twice what we were supposed to. Reset the
            // attempt number back to 1. This can happen when the comp goes to
            // sleep whilst the timer is running.
            newAttempt = 1;
            console.warn(
                "Sync retry timer: Tried to wait %s ms but actually waited %s ms",
                timeToWaitMs, timeDeltaMs
            );
        }
        fn(newAttempt);
    }, timeToWaitMs);
}

function updateSyncState(client, newState, data) {
    var old = client._syncState;
    client._syncState = newState;
    client.emit("sync", client._syncState, old, data);
}

function createNewUser(client, userId) {
    var user = new User(userId);
    reEmit(client, user, ["User.avatarUrl", "User.displayName", "User.presence"]);
    return user;
}

function reEmit(reEmitEntity, emittableEntity, eventNames) {
    utils.forEach(eventNames, function(eventName) {
        // setup a listener on the entity (the Room, User, etc) for this event
        emittableEntity.on(eventName, function() {
            // take the args from the listener and reuse them, adding the
            // event name to the arg list so it works with .emit()
            // Transformation Example:
            // listener on "foo" => function(a,b) { ... }
            // Re-emit on "thing" => thing.emit("foo", a, b)
            var newArgs = [eventName];
            for (var i = 0; i < arguments.length; i++) {
                newArgs.push(arguments[i]);
            }
            reEmitEntity.emit.apply(reEmitEntity, newArgs);
        });
    });
}

/** */
module.exports = SyncApi;<|MERGE_RESOLUTION|>--- conflicted
+++ resolved
@@ -339,21 +339,10 @@
             // Handle joins
             joinRooms.forEach(function(joinObj) {
                 var room = joinObj.room;
-<<<<<<< HEAD
-                var stateEvents = self._mapSyncEventsFormat(joinObj.state, room, 'state');
-                var timelineEvents =
-                    self._mapSyncEventsFormat(joinObj.timeline, room, 'timeline');
-                var ephemeralEvents =
-                    self._mapSyncEventsFormat(joinObj.ephemeral, undefined, 'ephemeral');
-                var accountDataEvents =
-                    self._mapSyncEventsFormat(joinObj.account_data, undefined,
-                                              'account_data');
-=======
                 var stateEvents = self._mapSyncEventsFormat(joinObj.state, room);
                 var timelineEvents = self._mapSyncEventsFormat(joinObj.timeline, room);
                 var ephemeralEvents = self._mapSyncEventsFormat(joinObj.ephemeral);
                 var accountDataEvents = self._mapSyncEventsFormat(joinObj.account_data);
->>>>>>> 87db054e
 
                 // we do this first so it's correct when any of the events fire
                 room.unread_notification_count = joinObj.unread_notification_count;
