--- conflicted
+++ resolved
@@ -624,26 +624,6 @@
  * @fires module:client~MatrixClient#event:"Room.timeline"
  * @private
  */
-<<<<<<< HEAD
-Room.prototype._addLiveEvents = function(events) {
-    // var now = Date.now();
-    for (var i = 0; i < events.length; i++) {
-        if (events[i].getType() === "m.room.redaction") {
-            var redactId = events[i].event.redacts;
-
-            // if we know about this event, redact its contents now.
-            var redactedEvent = this.findEventById(redactId);
-            if (redactedEvent) {
-                redactedEvent.makeRedacted(events[i]);
-                this.emit("Room.redaction", events[i], this);
-
-                // TODO: we stash user displaynames (among other things) in
-                // RoomMember objects which are then attached to other events
-                // (in the sender and target fields). We should get those
-                // RoomMember objects to update themselves when the events that
-                // they are based on are changed.
-            }
-=======
 Room.prototype._addLiveEvent = function(event, duplicateStrategy) {
     if (event.getType() === "m.room.redaction") {
         var redactId = event.event.redacts;
@@ -660,7 +640,6 @@
             // RoomMember objects to update themselves when the events that
             // they are based on are changed.
         }
->>>>>>> 523a684d
 
         // NB: We continue to add the redaction event to the timeline so
         // clients can say "so and so redacted an event" if they wish to. Also
@@ -709,26 +688,6 @@
     // TODO: pass through filter to see if this should be added to the timeline.
     this._addEventToTimeline(event, this._liveTimeline, false);
 
-<<<<<<< HEAD
-        // synthesize and inject implicit read receipts
-        // Done after adding the event because otherwise the app would get a read receipt
-        // pointing to an event that wasn't yet in the timeline
-        if (events[i].sender) {
-            this.addReceipt(synthesizeReceipt(
-                events[i].sender.userId, events[i], "m.read"
-            ), true);
-
-            // also, any live events from a user should be taken as implicit
-            // presence information: evidence that they are currently active.
-            // ...except in a world where we use 'user.currentlyActive' to reduce
-            // presence spam, this isn't very useful - we'll get a transition when
-            // they are no longer currently active anyway. so comment it out for now.
-            
-            // var user = this.currentState.getMember(events[i].sender.userId);
-            // user.lastActiveAgo = 0;
-            // user.lastPresenceTs = now;
-        }
-=======
     // synthesize and inject implicit read receipts
     // Done after adding the event because otherwise the app would get a read receipt
     // pointing to an event that wasn't yet in the timeline
@@ -736,7 +695,16 @@
         this.addReceipt(synthesizeReceipt(
             event.sender.userId, event, "m.read"
         ), true);
->>>>>>> 523a684d
+
+        // also, any live events from a user should be taken as implicit
+        // presence information: evidence that they are currently active.
+        // ...except in a world where we use 'user.currentlyActive' to reduce
+        // presence spam, this isn't very useful - we'll get a transition when
+        // they are no longer currently active anyway. so comment it out for now.
+
+        // var user = this.currentState.getMember(events[i].sender.userId);
+        // user.lastActiveAgo = 0;
+        // user.lastPresenceTs = Date.now();
     }
 };
 
