--- conflicted
+++ resolved
@@ -605,7 +605,17 @@
  */
 
 /**
-<<<<<<< HEAD
+ * Fires whenever a receipt is received for a room
+ * @event module:client~MatrixClient#"Room.receipt"
+ * @param {event} event The receipt event
+ * @param {Room} room The room whose receipts was updated.
+ * @example
+ * matrixClient.on("Room.receipt", function(event, room){
+ *   var receiptContent = event.getContent();
+ * });
+ */
+
+/**
  * Fires whenever a room's tags are updated.
  * @event module:client~MatrixClient#"Room.tags"
  * @param {Room} room The room whose Room.tags was updated.
@@ -613,14 +623,5 @@
  * matrixClient.on("Room.tags", function(room){
  *   var newTags = room.tags;
  *   if (newTags["favourite"]) showStar(room);
-=======
- * Fires whenever a receipt is received for a room
- * @event module:client~MatrixClient#"Room.receipt"
- * @param {event} event The receipt event
- * @param {Room} room The room whose receipts was updated.
- * @example
- * matrixClient.on("Room.receipt", function(event, room){
- *   var receiptContent = event.getContent();
->>>>>>> 6736164d
  * });
  */