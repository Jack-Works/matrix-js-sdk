--- conflicted
+++ resolved
@@ -4,18 +4,9 @@
   "description": "Matrix Client-Server SDK for Javascript",
   "main": "index.js",
   "scripts": {
-<<<<<<< HEAD
-    "test:build": "babel spec -s -d specbuild --verbose --extensions \".ts,.js\"",
-    "test:run": "istanbul cover --report text --report cobertura --config .istanbul.yml -i \"lib/**/*.js\" node_modules/mocha/bin/_mocha -- --recursive specbuild --colors --reporter mocha-jenkins-reporter --reporter-options junit_report_path=reports/test-results.xml",
-    "test:watch": "mocha --watch --compilers js:@babel/register --recursive spec --colors",
-    "test": "yarn test:build && yarn test:run",
-    "check": "yarn test:build && _mocha --recursive specbuild --colors",
+    "test:watch": "jest spec/ --coverage --testEnvironment node --watch",
+    "test": "jest spec/ --coverage --testEnvironment node",,
     "gendoc": "babel src --no-babelrc --plugins @babel/plugin-proposal-class-properties -d .jsdocbuild --verbose --extensions \".ts,.js\" && jsdoc -r .jsdocbuild -P package.json -R README.md -d .jsdoc",
-=======
-    "test:watch": "jest spec/ --coverage --testEnvironment node --watch",
-    "test": "jest spec/ --coverage --testEnvironment node",
-    "gendoc": "babel --no-babelrc --plugins transform-class-properties -d .jsdocbuild src && jsdoc -r .jsdocbuild -P package.json -R README.md -d .jsdoc",
->>>>>>> 772d6683
     "start": "yarn start:init && yarn start:watch",
     "start:watch": "babel src -s -w --skip-initial-build -d lib --verbose --extensions \".ts,.js\"",
     "start:init": "babel src -s -d lib --verbose --extensions \".ts,.js\"",
@@ -58,12 +49,7 @@
   ],
   "dependencies": {
     "another-json": "^0.2.0",
-<<<<<<< HEAD
-    "bluebird": "^3.5.5",
-=======
-    "babel-runtime": "^6.26.0",
     "bluebird": "3.5.5",
->>>>>>> 772d6683
     "browser-request": "^0.3.3",
     "bs58": "^4.0.1",
     "content-type": "^1.0.2",
@@ -86,15 +72,7 @@
     "@babel/register": "^7.5.5",
     "@babel/runtime": "^7.5.5",
     "babel-eslint": "^10.0.1",
-<<<<<<< HEAD
-=======
     "babel-jest": "^23.6.0",
-    "babel-plugin-transform-async-to-bluebird": "^1.1.1",
-    "babel-plugin-transform-class-properties": "^6.24.1",
-    "babel-plugin-transform-runtime": "^6.23.0",
-    "babel-preset-es2015": "^6.18.0",
-    "babel-preset-es2016": "^6.24.1",
->>>>>>> 772d6683
     "browserify": "^16.2.3",
     "browserify-shim": "^3.8.13",
     "eslint": "^5.12.0",
@@ -105,22 +83,12 @@
     "jest": "^23.6.0",
     "jsdoc": "^3.5.5",
     "matrix-mock-request": "^1.2.3",
-<<<<<<< HEAD
-    "mocha": "^5.2.0",
-    "mocha-jenkins-reporter": "^0.4.0",
-    "olm": "https://packages.matrix.org/npm/olm/olm-3.1.0.tgz",
-    "rimraf": "^2.5.4",
-    "source-map-support": "^0.4.11",
-    "sourceify": "^0.1.0",
-    "terser": "^4.0.0",
-    "typescript": "^3.5.3",
-=======
     "olm": "https://packages.matrix.org/npm/olm/olm-3.1.4.tgz",
     "rimraf": "^3.0.0",
     "source-map-support": "^0.5.13",
     "sourceify": "^1.0.0",
     "terser": "^4.3.8",
->>>>>>> 772d6683
+    "typescript": "^3.5.3",
     "watchify": "^3.11.1"
   },
   "browserify": {
