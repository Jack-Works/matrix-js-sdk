--- conflicted
+++ resolved
@@ -1,10 +1,6 @@
 {
   "name": "matrix-js-sdk",
-<<<<<<< HEAD
-  "version": "0.7.4",
-=======
   "version": "0.7.5",
->>>>>>> e8c6002d
   "description": "Matrix Client-Server SDK for Javascript",
   "main": "index.js",
   "scripts": {
