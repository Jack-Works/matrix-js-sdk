/*
Copyright 2015, 2016 OpenMarket Ltd
Copyright 2018, 2019 New Vector Ltd
Copyright 2019 The Matrix.org Foundation C.I.C.

Licensed under the Apache License, Version 2.0 (the "License");
you may not use this file except in compliance with the License.
You may obtain a copy of the License at

    http://www.apache.org/licenses/LICENSE-2.0

Unless required by applicable law or agreed to in writing, software
distributed under the License is distributed on an "AS IS" BASIS,
WITHOUT WARRANTIES OR CONDITIONS OF ANY KIND, either express or implied.
See the License for the specific language governing permissions and
limitations under the License.
*/
"use strict";
/**
 * @module models/room
 */
const EventEmitter = require("events").EventEmitter;

const EventStatus = require("./event").EventStatus;
const RoomSummary = require("./room-summary");
const RoomMember = require("./room-member");
const MatrixEvent = require("./event").MatrixEvent;
const utils = require("../utils");
const ContentRepo = require("../content-repo");
const EventTimeline = require("./event-timeline");
const EventTimelineSet = require("./event-timeline-set");

<<<<<<< HEAD
import Promise from 'bluebird';
import logger from '../../src/logger';
=======
import logger from '../logger';
>>>>>>> 772d6683
import ReEmitter from '../ReEmitter';

// These constants are used as sane defaults when the homeserver doesn't support
// the m.room_versions capability. In practice, KNOWN_SAFE_ROOM_VERSION should be
// the same as the common default room version whereas SAFE_ROOM_VERSIONS are the
// room versions which are considered okay for people to run without being asked
// to upgrade (ie: "stable"). Eventually, we should remove these when all homeservers
// return an m.room_versions capability.
const KNOWN_SAFE_ROOM_VERSION = '4';
const SAFE_ROOM_VERSIONS = ['1', '2', '3', '4'];

function synthesizeReceipt(userId, event, receiptType) {
    // console.log("synthesizing receipt for "+event.getId());
    // This is really ugly because JS has no way to express an object literal
    // where the name of a key comes from an expression
    const fakeReceipt = {
        content: {},
        type: "m.receipt",
        room_id: event.getRoomId(),
    };
    fakeReceipt.content[event.getId()] = {};
    fakeReceipt.content[event.getId()][receiptType] = {};
    fakeReceipt.content[event.getId()][receiptType][userId] = {
        ts: event.getTs(),
    };
    return new MatrixEvent(fakeReceipt);
}


/**
 * Construct a new Room.
 *
 * <p>For a room, we store an ordered sequence of timelines, which may or may not
 * be continuous. Each timeline lists a series of events, as well as tracking
 * the room state at the start and the end of the timeline. It also tracks
 * forward and backward pagination tokens, as well as containing links to the
 * next timeline in the sequence.
 *
 * <p>There is one special timeline - the 'live' timeline, which represents the
 * timeline to which events are being added in real-time as they are received
 * from the /sync API. Note that you should not retain references to this
 * timeline - even if it is the current timeline right now, it may not remain
 * so if the server gives us a timeline gap in /sync.
 *
 * <p>In order that we can find events from their ids later, we also maintain a
 * map from event_id to timeline and index.
 *
 * @constructor
 * @alias module:models/room
 * @param {string} roomId Required. The ID of this room.
 * @param {MatrixClient} client Required. The client, used to lazy load members.
 * @param {string} myUserId Required. The ID of the syncing user.
 * @param {Object=} opts Configuration options
 * @param {*} opts.storageToken Optional. The token which a data store can use
 * to remember the state of the room. What this means is dependent on the store
 * implementation.
 *
 * @param {String=} opts.pendingEventOrdering Controls where pending messages
 * appear in a room's timeline. If "<b>chronological</b>", messages will appear
 * in the timeline when the call to <code>sendEvent</code> was made. If
 * "<b>detached</b>", pending messages will appear in a separate list,
 * accessbile via {@link module:models/room#getPendingEvents}. Default:
 * "chronological".
 * @param {boolean} [opts.timelineSupport = false] Set to true to enable improved
 * timeline support.
 * @param {boolean} [opts.unstableClientRelationAggregation = false]
 * Optional. Set to true to enable client-side aggregation of event relations
 * via `EventTimelineSet#getRelationsForEvent`.
 * This feature is currently unstable and the API may change without notice.
 *
 * @prop {string} roomId The ID of this room.
 * @prop {string} name The human-readable display name for this room.
 * @prop {Array<MatrixEvent>} timeline The live event timeline for this room,
 * with the oldest event at index 0. Present for backwards compatibility -
 * prefer getLiveTimeline().getEvents().
 * @prop {object} tags Dict of room tags; the keys are the tag name and the values
 * are any metadata associated with the tag - e.g. { "fav" : { order: 1 } }
 * @prop {object} accountData Dict of per-room account_data events; the keys are the
 * event type and the values are the events.
 * @prop {RoomState} oldState The state of the room at the time of the oldest
 * event in the live timeline. Present for backwards compatibility -
 * prefer getLiveTimeline().getState(EventTimeline.BACKWARDS).
 * @prop {RoomState} currentState The state of the room at the time of the
 * newest event in the timeline. Present for backwards compatibility -
 * prefer getLiveTimeline().getState(EventTimeline.FORWARDS).
 * @prop {RoomSummary} summary The room summary.
 * @prop {*} storageToken A token which a data store can use to remember
 * the state of the room.
 */
function Room(roomId, client, myUserId, opts) {
    opts = opts || {};
    opts.pendingEventOrdering = opts.pendingEventOrdering || "chronological";

    this.reEmitter = new ReEmitter(this);

    if (["chronological", "detached"].indexOf(opts.pendingEventOrdering) === -1) {
        throw new Error(
            "opts.pendingEventOrdering MUST be either 'chronological' or " +
            "'detached'. Got: '" + opts.pendingEventOrdering + "'",
        );
    }

    this.myUserId = myUserId;
    this.roomId = roomId;
    this.name = roomId;
    this.tags = {
        // $tagName: { $metadata: $value },
        // $tagName: { $metadata: $value },
    };
    this.accountData = {
        // $eventType: $event
    };
    this.summary = null;
    this.storageToken = opts.storageToken;
    this._opts = opts;
    this._txnToEvent = {}; // Pending in-flight requests { string: MatrixEvent }
    // receipts should clobber based on receipt_type and user_id pairs hence
    // the form of this structure. This is sub-optimal for the exposed APIs
    // which pass in an event ID and get back some receipts, so we also store
    // a pre-cached list for this purpose.
    this._receipts = {
        // receipt_type: {
        //   user_id: {
        //     eventId: <event_id>,
        //     data: <receipt_data>
        //   }
        // }
    };
    this._receiptCacheByEventId = {
        // $event_id: [{
        //   type: $type,
        //   userId: $user_id,
        //   data: <receipt data>
        // }]
    };
    // only receipts that came from the server, not synthesized ones
    this._realReceipts = {};

    this._notificationCounts = {};

    // all our per-room timeline sets. the first one is the unfiltered ones;
    // the subsequent ones are the filtered ones in no particular order.
    this._timelineSets = [new EventTimelineSet(this, opts)];
    this.reEmitter.reEmit(this.getUnfilteredTimelineSet(),
           ["Room.timeline", "Room.timelineReset"]);

    this._fixUpLegacyTimelineFields();

    // any filtered timeline sets we're maintaining for this room
    this._filteredTimelineSets = {
        // filter_id: timelineSet
    };

    if (this._opts.pendingEventOrdering == "detached") {
        this._pendingEventList = [];
    }

    // read by megolm; boolean value - null indicates "use global value"
    this._blacklistUnverifiedDevices = null;
    this._selfMembership = null;
    this._summaryHeroes = null;
    // awaited by getEncryptionTargetMembers while room members are loading

    this._client = client;
    if (!this._opts.lazyLoadMembers) {
        this._membersPromise = Promise.resolve();
    } else {
        this._membersPromise = null;
    }
}

utils.inherits(Room, EventEmitter);

/**
 * Gets the version of the room
 * @returns {string} The version of the room, or null if it could not be determined
 */
Room.prototype.getVersion = function() {
    const createEvent = this.currentState.getStateEvents("m.room.create", "");
    if (!createEvent) {
        logger.warn("Room " + this.room_id + " does not have an m.room.create event");
        return '1';
    }
    const ver = createEvent.getContent()['room_version'];
    if (ver === undefined) return '1';
    return ver;
};

/**
 * Determines whether this room needs to be upgraded to a new version
 * @returns {string?} What version the room should be upgraded to, or null if
 *     the room does not require upgrading at this time.
 * @deprecated Use #getRecommendedVersion() instead
 */
Room.prototype.shouldUpgradeToVersion = function() {
    // TODO: Remove this function.
    // This makes assumptions about which versions are safe, and can easily
    // be wrong. Instead, people are encouraged to use getRecommendedVersion
    // which determines a safer value. This function doesn't use that function
    // because this is not async-capable, and to avoid breaking the contract
    // we're deprecating this.

    if (!SAFE_ROOM_VERSIONS.includes(this.getVersion())) {
        return KNOWN_SAFE_ROOM_VERSION;
    }

    return null;
};

/**
 * Determines the recommended room version for the room. This returns an
 * object with 3 properties: <code>version</code> as the new version the
 * room should be upgraded to (may be the same as the current version);
 * <code>needsUpgrade</code> to indicate if the room actually can be
 * upgraded (ie: does the current version not match?); and <code>urgent</code>
 * to indicate if the new version patches a vulnerability in a previous
 * version.
 * @returns {Promise<{version: string, needsUpgrade: bool, urgent: bool}>}
 * Resolves to the version the room should be upgraded to.
 */
Room.prototype.getRecommendedVersion = async function() {
    const capabilities = await this._client.getCapabilities();
    let versionCap = capabilities["m.room_versions"];
    if (!versionCap) {
        versionCap = {
            default: KNOWN_SAFE_ROOM_VERSION,
            available: {},
        };
        for (const safeVer of SAFE_ROOM_VERSIONS) {
            versionCap.available[safeVer] = "stable";
        }
    }

    let result = this._checkVersionAgainstCapability(versionCap);
    if (result.urgent && result.needsUpgrade) {
        // Something doesn't feel right: we shouldn't need to update
        // because the version we're on should be in the protocol's
        // namespace. This usually means that the server was updated
        // before the client was, making us think the newest possible
        // room version is not stable. As a solution, we'll refresh
        // the capability we're using to determine this.
        logger.warn(
            "Refreshing room version capability because the server looks " +
            "to be supporting a newer room version we don't know about.",
        );

        const caps = await this._client.getCapabilities(true);
        versionCap = caps["m.room_versions"];
        if (!versionCap) {
            logger.warn("No room version capability - assuming upgrade required.");
            return result;
        } else {
            result = this._checkVersionAgainstCapability(versionCap);
        }
    }

    return result;
};

Room.prototype._checkVersionAgainstCapability = function(versionCap) {
    const currentVersion = this.getVersion();
    logger.log(`[${this.roomId}] Current version: ${currentVersion}`);
    logger.log(`[${this.roomId}] Version capability: `, versionCap);

    const result = {
        version: currentVersion,
        needsUpgrade: false,
        urgent: false,
    };

    // If the room is on the default version then nothing needs to change
    if (currentVersion === versionCap.default) return result;

    const stableVersions = Object.keys(versionCap.available)
        .filter((v) => versionCap.available[v] === 'stable');

    // Check if the room is on an unstable version. We determine urgency based
    // off the version being in the Matrix spec namespace or not (if the version
    // is in the current namespace and unstable, the room is probably vulnerable).
    if (!stableVersions.includes(currentVersion)) {
        result.version = versionCap.default;
        result.needsUpgrade = true;
        result.urgent = !!this.getVersion().match(/^[0-9]+[0-9.]*$/g);
        if (result.urgent) {
            logger.warn(`URGENT upgrade required on ${this.roomId}`);
        } else {
            logger.warn(`Non-urgent upgrade required on ${this.roomId}`);
        }
        return result;
    }

    // The room is on a stable, but non-default, version by this point.
    // No upgrade needed.
    return result;
};

/**
 * Determines whether the given user is permitted to perform a room upgrade
 * @param {String} userId The ID of the user to test against
 * @returns {bool} True if the given user is permitted to upgrade the room
 */
Room.prototype.userMayUpgradeRoom = function(userId) {
    return this.currentState.maySendStateEvent("m.room.tombstone", userId);
};

/**
 * Get the list of pending sent events for this room
 *
 * @return {module:models/event.MatrixEvent[]} A list of the sent events
 * waiting for remote echo.
 *
 * @throws If <code>opts.pendingEventOrdering</code> was not 'detached'
 */
Room.prototype.getPendingEvents = function() {
    if (this._opts.pendingEventOrdering !== "detached") {
        throw new Error(
            "Cannot call getPendingEvents with pendingEventOrdering == " +
                this._opts.pendingEventOrdering);
    }

    return this._pendingEventList;
};

/**
 * Check whether the pending event list contains a given event by ID.
 *
 * @param {string} eventId The event ID to check for.
 * @return {boolean}
 * @throws If <code>opts.pendingEventOrdering</code> was not 'detached'
 */
Room.prototype.hasPendingEvent = function(eventId) {
    if (this._opts.pendingEventOrdering !== "detached") {
        throw new Error(
            "Cannot call hasPendingEvent with pendingEventOrdering == " +
                this._opts.pendingEventOrdering);
    }

    return this._pendingEventList.some(event => event.getId() === eventId);
};

/**
 * Get the live unfiltered timeline for this room.
 *
 * @return {module:models/event-timeline~EventTimeline} live timeline
 */
Room.prototype.getLiveTimeline = function() {
    return this.getUnfilteredTimelineSet().getLiveTimeline();
};


/**
 * Get the timestamp of the last message in the room
 *
 * @return {number} the timestamp of the last message in the room
 */
Room.prototype.getLastActiveTimestamp = function() {
    const timeline = this.getLiveTimeline();
    const events = timeline.getEvents();
    if (events.length) {
        const lastEvent = events[events.length - 1];
        return lastEvent.getTs();
    } else {
        return Number.MIN_SAFE_INTEGER;
    }
};

/**
 * @param {string} myUserId the user id for the logged in member
 * @return {string} the membership type (join | leave | invite) for the logged in user
 */
Room.prototype.getMyMembership = function() {
    return this._selfMembership;
};

/**
 * If this room is a DM we're invited to,
 * try to find out who invited us
 * @return {string} user id of the inviter
 */
Room.prototype.getDMInviter = function() {
    if (this.myUserId) {
        const me = this.getMember(this.myUserId);
        if (me) {
            return me.getDMInviter();
        }
    }
    if (this._selfMembership === "invite") {
        // fall back to summary information
        const memberCount = this.getInvitedAndJoinedMemberCount();
        if (memberCount == 2 && this._summaryHeroes.length) {
            return this._summaryHeroes[0];
        }
    }
};

/**
 * Assuming this room is a DM room, tries to guess with which user.
 * @return {string} user id of the other member (could be syncing user)
 */
Room.prototype.guessDMUserId = function() {
    const me = this.getMember(this.myUserId);
    if (me) {
        const inviterId = me.getDMInviter();
        if (inviterId) {
            return inviterId;
        }
    }
    // remember, we're assuming this room is a DM,
    // so returning the first member we find should be fine
    const hasHeroes = Array.isArray(this._summaryHeroes) &&
        this._summaryHeroes.length;
    if (hasHeroes) {
        return this._summaryHeroes[0];
    }
    const members = this.currentState.getMembers();
    const anyMember = members.find((m) => m.userId !== this.myUserId);
    if (anyMember) {
        return anyMember.userId;
    }
    // it really seems like I'm the only user in the room
    // so I probably created a room with just me in it
    // and marked it as a DM. Ok then
    return this.myUserId;
};

Room.prototype.getAvatarFallbackMember = function() {
    const memberCount = this.getInvitedAndJoinedMemberCount();
    if (memberCount > 2) {
        return;
    }
    const hasHeroes = Array.isArray(this._summaryHeroes) &&
        this._summaryHeroes.length;
    if (hasHeroes) {
        const availableMember = this._summaryHeroes.map((userId) => {
            return this.getMember(userId);
        }).find((member) => !!member);
        if (availableMember) {
            return availableMember;
        }
    }
    const members = this.currentState.getMembers();
    // could be different than memberCount
    // as this includes left members
    if (members.length <= 2) {
        const availableMember = members.find((m) => {
            return m.userId !== this.myUserId;
        });
        if (availableMember) {
            return availableMember;
        }
    }
    // if all else fails, try falling back to a user,
    // and create a one-off member for it
    if (hasHeroes) {
        const availableUser = this._summaryHeroes.map((userId) => {
            return this._client.getUser(userId);
        }).find((user) => !!user);
        if (availableUser) {
            const member = new RoomMember(
                this.roomId, availableUser.userId);
            member.user = availableUser;
            return member;
        }
    }
};

/**
 * Sets the membership this room was received as during sync
 * @param {string} membership join | leave | invite
 */
Room.prototype.updateMyMembership = function(membership) {
    const prevMembership = this._selfMembership;
    this._selfMembership = membership;
    if (prevMembership !== membership) {
        if (membership === "leave") {
            this._cleanupAfterLeaving();
        }
        this.emit("Room.myMembership", this, membership, prevMembership);
    }
};

Room.prototype._loadMembersFromServer = async function() {
    const lastSyncToken = this._client.store.getSyncToken();
    const queryString = utils.encodeParams({
        not_membership: "leave",
        at: lastSyncToken,
    });
    const path = utils.encodeUri("/rooms/$roomId/members?" + queryString,
        {$roomId: this.roomId});
    const http = this._client._http;
    const response = await http.authedRequest(undefined, "GET", path);
    return response.chunk;
};


Room.prototype._loadMembers = async function() {
    // were the members loaded from the server?
    let fromServer = false;
    let rawMembersEvents =
        await this._client.store.getOutOfBandMembers(this.roomId);
    if (rawMembersEvents === null) {
        fromServer = true;
        rawMembersEvents = await this._loadMembersFromServer();
        logger.log(`LL: got ${rawMembersEvents.length} ` +
            `members from server for room ${this.roomId}`);
    }
    const memberEvents = rawMembersEvents.map(this._client.getEventMapper());
    return {memberEvents, fromServer};
};

/**
 * Preloads the member list in case lazy loading
 * of memberships is in use. Can be called multiple times,
 * it will only preload once.
 * @return {Promise} when preloading is done and
 * accessing the members on the room will take
 * all members in the room into account
 */
Room.prototype.loadMembersIfNeeded = function() {
    if (this._membersPromise) {
        return this._membersPromise;
    }

    // mark the state so that incoming messages while
    // the request is in flight get marked as superseding
    // the OOB members
    this.currentState.markOutOfBandMembersStarted();

    const inMemoryUpdate = this._loadMembers().then((result) => {
        this.currentState.setOutOfBandMembers(result.memberEvents);
        // now the members are loaded, start to track the e2e devices if needed
        if (this._client.isCryptoEnabled() && this._client.isRoomEncrypted(this.roomId)) {
            this._client._crypto.trackRoomDevices(this.roomId);
        }
        return result.fromServer;
    }).catch((err) => {
        // allow retries on fail
        this._membersPromise = null;
        this.currentState.markOutOfBandMembersFailed();
        throw err;
    });
    // update members in storage, but don't wait for it
    inMemoryUpdate.then((fromServer) => {
        if (fromServer) {
            const oobMembers = this.currentState.getMembers()
                .filter((m) => m.isOutOfBand())
                .map((m) => m.events.member.event);
            logger.log(`LL: telling store to write ${oobMembers.length}`
                + ` members for room ${this.roomId}`);
            const store = this._client.store;
            return store.setOutOfBandMembers(this.roomId, oobMembers)
                // swallow any IDB error as we don't want to fail
                // because of this
                .catch((err) => {
                    logger.log("LL: storing OOB room members failed, oh well",
                        err);
                });
        }
    }).catch((err) => {
        // as this is not awaited anywhere,
        // at least show the error in the console
        logger.error(err);
    });

    this._membersPromise = inMemoryUpdate;

    return this._membersPromise;
};

/**
 * Removes the lazily loaded members from storage if needed
 */
Room.prototype.clearLoadedMembersIfNeeded = async function() {
    if (this._opts.lazyLoadMembers && this._membersPromise) {
        await this.loadMembersIfNeeded();
        await this._client.store.clearOutOfBandMembers(this.roomId);
        this.currentState.clearOutOfBandMembers();
        this._membersPromise = null;
    }
};

/**
 * called when sync receives this room in the leave section
 * to do cleanup after leaving a room. Possibly called multiple times.
 */
Room.prototype._cleanupAfterLeaving = function() {
    this.clearLoadedMembersIfNeeded().catch((err) => {
        logger.error(`error after clearing loaded members from ` +
            `room ${this.roomId} after leaving`);
        logger.log(err);
    });
};

/**
 * Reset the live timeline of all timelineSets, and start new ones.
 *
 * <p>This is used when /sync returns a 'limited' timeline.
 *
 * @param {string=} backPaginationToken   token for back-paginating the new timeline
 * @param {string=} forwardPaginationToken token for forward-paginating the old live timeline,
 * if absent or null, all timelines are reset, removing old ones (including the previous live
 * timeline which would otherwise be unable to paginate forwards without this token).
 * Removing just the old live timeline whilst preserving previous ones is not supported.
 */
Room.prototype.resetLiveTimeline = function(backPaginationToken, forwardPaginationToken) {
    for (let i = 0; i < this._timelineSets.length; i++) {
        this._timelineSets[i].resetLiveTimeline(
            backPaginationToken, forwardPaginationToken,
        );
    }

    this._fixUpLegacyTimelineFields();
};

/**
 * Fix up this.timeline, this.oldState and this.currentState
 *
 * @private
 */
Room.prototype._fixUpLegacyTimelineFields = function() {
    // maintain this.timeline as a reference to the live timeline,
    // and this.oldState and this.currentState as references to the
    // state at the start and end of that timeline. These are more
    // for backwards-compatibility than anything else.
    this.timeline = this.getLiveTimeline().getEvents();
    this.oldState = this.getLiveTimeline()
                        .getState(EventTimeline.BACKWARDS);
    this.currentState = this.getLiveTimeline()
                            .getState(EventTimeline.FORWARDS);
};

/**
 * Returns whether there are any devices in the room that are unverified
 *
 * Note: Callers should first check if crypto is enabled on this device. If it is
 * disabled, then we aren't tracking room devices at all, so we can't answer this, and an
 * error will be thrown.
 *
 * @return {bool} the result
 */
Room.prototype.hasUnverifiedDevices = async function() {
    if (!this._client.isRoomEncrypted(this.roomId)) {
        return false;
    }
    const e2eMembers = await this.getEncryptionTargetMembers();
    for (const member of e2eMembers) {
        const devices = await this._client.getStoredDevicesForUser(member.userId);
        if (devices.some((device) => device.isUnverified())) {
            return true;
        }
    }
    return false;
};

/**
 * Return the timeline sets for this room.
 * @return {EventTimelineSet[]} array of timeline sets for this room
 */
Room.prototype.getTimelineSets = function() {
    return this._timelineSets;
};

/**
 * Helper to return the main unfiltered timeline set for this room
 * @return {EventTimelineSet} room's unfiltered timeline set
 */
Room.prototype.getUnfilteredTimelineSet = function() {
    return this._timelineSets[0];
};

/**
 * Get the timeline which contains the given event from the unfiltered set, if any
 *
 * @param {string} eventId  event ID to look for
 * @return {?module:models/event-timeline~EventTimeline} timeline containing
 * the given event, or null if unknown
 */
Room.prototype.getTimelineForEvent = function(eventId) {
    return this.getUnfilteredTimelineSet().getTimelineForEvent(eventId);
};

/**
 * Add a new timeline to this room's unfiltered timeline set
 *
 * @return {module:models/event-timeline~EventTimeline} newly-created timeline
 */
Room.prototype.addTimeline = function() {
    return this.getUnfilteredTimelineSet().addTimeline();
};

/**
 * Get an event which is stored in our unfiltered timeline set
 *
 * @param {string} eventId  event ID to look for
 * @return {?module:models/event.MatrixEvent} the given event, or undefined if unknown
 */
Room.prototype.findEventById = function(eventId) {
    return this.getUnfilteredTimelineSet().findEventById(eventId);
};

/**
 * Get one of the notification counts for this room
 * @param {String} type The type of notification count to get. default: 'total'
 * @return {Number} The notification count, or undefined if there is no count
 *                  for this type.
 */
Room.prototype.getUnreadNotificationCount = function(type) {
    type = type || 'total';
    return this._notificationCounts[type];
};

/**
 * Set one of the notification counts for this room
 * @param {String} type The type of notification count to set.
 * @param {Number} count The new count
 */
Room.prototype.setUnreadNotificationCount = function(type, count) {
    this._notificationCounts[type] = count;
};

Room.prototype.setSummary = function(summary) {
    const heroes = summary["m.heroes"];
    const joinedCount = summary["m.joined_member_count"];
    const invitedCount = summary["m.invited_member_count"];
    if (Number.isInteger(joinedCount)) {
        this.currentState.setJoinedMemberCount(joinedCount);
    }
    if (Number.isInteger(invitedCount)) {
        this.currentState.setInvitedMemberCount(invitedCount);
    }
    if (Array.isArray(heroes)) {
        // be cautious about trusting server values,
        // and make sure heroes doesn't contain our own id
        // just to be sure
        this._summaryHeroes = heroes.filter((userId) => {
            return userId !== this.myUserId;
        });
    }
};

/**
 * Whether to send encrypted messages to devices within this room.
 * @param {Boolean} value true to blacklist unverified devices, null
 * to use the global value for this room.
 */
Room.prototype.setBlacklistUnverifiedDevices = function(value) {
    this._blacklistUnverifiedDevices = value;
};

/**
 * Whether to send encrypted messages to devices within this room.
 * @return {Boolean} true if blacklisting unverified devices, null
 * if the global value should be used for this room.
 */
Room.prototype.getBlacklistUnverifiedDevices = function() {
    return this._blacklistUnverifiedDevices;
};

/**
 * Get the avatar URL for a room if one was set.
 * @param {String} baseUrl The homeserver base URL. See
 * {@link module:client~MatrixClient#getHomeserverUrl}.
 * @param {Number} width The desired width of the thumbnail.
 * @param {Number} height The desired height of the thumbnail.
 * @param {string} resizeMethod The thumbnail resize method to use, either
 * "crop" or "scale".
 * @param {boolean} allowDefault True to allow an identicon for this room if an
 * avatar URL wasn't explicitly set. Default: true. (Deprecated)
 * @return {?string} the avatar URL or null.
 */
Room.prototype.getAvatarUrl = function(baseUrl, width, height, resizeMethod,
                                       allowDefault) {
    const roomAvatarEvent = this.currentState.getStateEvents("m.room.avatar", "");
    if (allowDefault === undefined) {
        allowDefault = true;
    }
    if (!roomAvatarEvent && !allowDefault) {
        return null;
    }

    const mainUrl = roomAvatarEvent ? roomAvatarEvent.getContent().url : null;
    if (mainUrl) {
        return ContentRepo.getHttpUriForMxc(
            baseUrl, mainUrl, width, height, resizeMethod,
        );
    } else if (allowDefault) {
        return ContentRepo.getIdenticonUri(
            baseUrl, this.roomId, width, height,
        );
    }

    return null;
};

/**
 * Get the aliases this room has according to the room's state
 * The aliases returned by this function may not necessarily
 * still point to this room.
 * @return {array} The room's alias as an array of strings
 */
Room.prototype.getAliases = function() {
    const aliasStrings = [];

    const aliasEvents = this.currentState.getStateEvents("m.room.aliases");
    if (aliasEvents) {
        for (let i = 0; i < aliasEvents.length; ++i) {
            const aliasEvent = aliasEvents[i];
            if (utils.isArray(aliasEvent.getContent().aliases)) {
                const filteredAliases = aliasEvent.getContent().aliases.filter(a => {
                    if (typeof(a) !== "string") return false;
                    if (a[0] !== '#') return false;
                    if (!a.endsWith(`:${aliasEvent.getStateKey()}`)) return false;

                    // It's probably valid by here.
                    return true;
                });
                Array.prototype.push.apply(aliasStrings, filteredAliases);
            }
        }
    }
    return aliasStrings;
};

/**
 * Get this room's canonical alias
 * The alias returned by this function may not necessarily
 * still point to this room.
 * @return {?string} The room's canonical alias, or null if there is none
 */
Room.prototype.getCanonicalAlias = function() {
    const canonicalAlias = this.currentState.getStateEvents("m.room.canonical_alias", "");
    if (canonicalAlias) {
        return canonicalAlias.getContent().alias;
    }
    return null;
};

/**
 * Add events to a timeline
 *
 * <p>Will fire "Room.timeline" for each event added.
 *
 * @param {MatrixEvent[]} events A list of events to add.
 *
 * @param {boolean} toStartOfTimeline   True to add these events to the start
 * (oldest) instead of the end (newest) of the timeline. If true, the oldest
 * event will be the <b>last</b> element of 'events'.
 *
 * @param {module:models/event-timeline~EventTimeline} timeline   timeline to
 *    add events to.
 *
 * @param {string=} paginationToken   token for the next batch of events
 *
 * @fires module:client~MatrixClient#event:"Room.timeline"
 *
 */
Room.prototype.addEventsToTimeline = function(events, toStartOfTimeline,
                                              timeline, paginationToken) {
    timeline.getTimelineSet().addEventsToTimeline(
        events, toStartOfTimeline,
        timeline, paginationToken,
    );
};

/**
 * Get a member from the current room state.
 * @param {string} userId The user ID of the member.
 * @return {RoomMember} The member or <code>null</code>.
 */
 Room.prototype.getMember = function(userId) {
     return this.currentState.getMember(userId);
 };

/**
 * Get a list of members whose membership state is "join".
 * @return {RoomMember[]} A list of currently joined members.
 */
 Room.prototype.getJoinedMembers = function() {
     return this.getMembersWithMembership("join");
 };

/**
 * Returns the number of joined members in this room
 * This method caches the result.
 * This is a wrapper around the method of the same name in roomState, returning
 * its result for the room's current state.
 * @return {integer} The number of members in this room whose membership is 'join'
 */
Room.prototype.getJoinedMemberCount = function() {
    return this.currentState.getJoinedMemberCount();
};

/**
 * Returns the number of invited members in this room
 * @return {integer} The number of members in this room whose membership is 'invite'
 */
Room.prototype.getInvitedMemberCount = function() {
    return this.currentState.getInvitedMemberCount();
};

/**
 * Returns the number of invited + joined members in this room
 * @return {integer} The number of members in this room whose membership is 'invite' or 'join'
 */
Room.prototype.getInvitedAndJoinedMemberCount = function() {
    return this.getInvitedMemberCount() + this.getJoinedMemberCount();
};

/**
 * Get a list of members with given membership state.
 * @param {string} membership The membership state.
 * @return {RoomMember[]} A list of members with the given membership state.
 */
 Room.prototype.getMembersWithMembership = function(membership) {
    return utils.filter(this.currentState.getMembers(), function(m) {
        return m.membership === membership;
    });
 };

 /**
  * Get a list of members we should be encrypting for in this room
  * @return {Promise<RoomMember[]>} A list of members who
  * we should encrypt messages for in this room.
  */
 Room.prototype.getEncryptionTargetMembers = async function() {
    await this.loadMembersIfNeeded();
    let members = this.getMembersWithMembership("join");
    if (this.shouldEncryptForInvitedMembers()) {
        members = members.concat(this.getMembersWithMembership("invite"));
    }
    return members;
 };

 /**
  * Determine whether we should encrypt messages for invited users in this room
  * @return {boolean} if we should encrypt messages for invited users
  */
 Room.prototype.shouldEncryptForInvitedMembers = function() {
    const ev = this.currentState.getStateEvents("m.room.history_visibility", "");
    return (ev && ev.getContent() && ev.getContent().history_visibility !== "joined");
 };

 /**
  * Get the default room name (i.e. what a given user would see if the
  * room had no m.room.name)
  * @param {string} userId The userId from whose perspective we want
  * to calculate the default name
  * @return {string} The default room name
  */
 Room.prototype.getDefaultRoomName = function(userId) {
    return calculateRoomName(this, userId, true);
 };


 /**
 * Check if the given user_id has the given membership state.
 * @param {string} userId The user ID to check.
 * @param {string} membership The membership e.g. <code>'join'</code>
 * @return {boolean} True if this user_id has the given membership state.
 */
 Room.prototype.hasMembershipState = function(userId, membership) {
    const member = this.getMember(userId);
    if (!member) {
        return false;
    }
    return member.membership === membership;
 };

/**
 * Add a timelineSet for this room with the given filter
 * @param {Filter} filter  The filter to be applied to this timelineSet
 * @return {EventTimelineSet}  The timelineSet
 */
Room.prototype.getOrCreateFilteredTimelineSet = function(filter) {
    if (this._filteredTimelineSets[filter.filterId]) {
        return this._filteredTimelineSets[filter.filterId];
    }
    const opts = Object.assign({ filter: filter }, this._opts);
    const timelineSet = new EventTimelineSet(this, opts);
    this.reEmitter.reEmit(timelineSet, ["Room.timeline", "Room.timelineReset"]);
    this._filteredTimelineSets[filter.filterId] = timelineSet;
    this._timelineSets.push(timelineSet);

    // populate up the new timelineSet with filtered events from our live
    // unfiltered timeline.
    //
    // XXX: This is risky as our timeline
    // may have grown huge and so take a long time to filter.
    // see https://github.com/vector-im/vector-web/issues/2109

    const unfilteredLiveTimeline = this.getLiveTimeline();

    unfilteredLiveTimeline.getEvents().forEach(function(event) {
        timelineSet.addLiveEvent(event);
    });

    // find the earliest unfiltered timeline
    let timeline = unfilteredLiveTimeline;
    while (timeline.getNeighbouringTimeline(EventTimeline.BACKWARDS)) {
        timeline = timeline.getNeighbouringTimeline(EventTimeline.BACKWARDS);
    }

    timelineSet.getLiveTimeline().setPaginationToken(
        timeline.getPaginationToken(EventTimeline.BACKWARDS),
        EventTimeline.BACKWARDS,
    );

    // alternatively, we could try to do something like this to try and re-paginate
    // in the filtered events from nothing, but Mark says it's an abuse of the API
    // to do so:
    //
    // timelineSet.resetLiveTimeline(
    //      unfilteredLiveTimeline.getPaginationToken(EventTimeline.FORWARDS)
    // );

    return timelineSet;
};

/**
 * Forget the timelineSet for this room with the given filter
 *
 * @param {Filter} filter  the filter whose timelineSet is to be forgotten
 */
Room.prototype.removeFilteredTimelineSet = function(filter) {
    const timelineSet = this._filteredTimelineSets[filter.filterId];
    delete this._filteredTimelineSets[filter.filterId];
    const i = this._timelineSets.indexOf(timelineSet);
    if (i > -1) {
        this._timelineSets.splice(i, 1);
    }
};

/**
 * Add an event to the end of this room's live timelines. Will fire
 * "Room.timeline".
 *
 * @param {MatrixEvent} event Event to be added
 * @param {string?} duplicateStrategy 'ignore' or 'replace'
 * @fires module:client~MatrixClient#event:"Room.timeline"
 * @private
 */
Room.prototype._addLiveEvent = function(event, duplicateStrategy) {
    if (event.isRedaction()) {
        const redactId = event.event.redacts;

        // if we know about this event, redact its contents now.
        const redactedEvent = this.getUnfilteredTimelineSet().findEventById(redactId);
        if (redactedEvent) {
            redactedEvent.makeRedacted(event);

            // If this is in the current state, replace it with the redacted version
            if (redactedEvent.getStateKey()) {
                const currentStateEvent = this.currentState.getStateEvents(
                    redactedEvent.getType(),
                    redactedEvent.getStateKey(),
                );
                if (currentStateEvent.getId() === redactedEvent.getId()) {
                    this.currentState.setStateEvents([redactedEvent]);
                }
            }

            this.emit("Room.redaction", event, this);

            // TODO: we stash user displaynames (among other things) in
            // RoomMember objects which are then attached to other events
            // (in the sender and target fields). We should get those
            // RoomMember objects to update themselves when the events that
            // they are based on are changed.
        }

        // FIXME: apply redactions to notification list

        // NB: We continue to add the redaction event to the timeline so
        // clients can say "so and so redacted an event" if they wish to. Also
        // this may be needed to trigger an update.
    }

    if (event.getUnsigned().transaction_id) {
        const existingEvent = this._txnToEvent[event.getUnsigned().transaction_id];
        if (existingEvent) {
            // remote echo of an event we sent earlier
            this._handleRemoteEcho(event, existingEvent);
            return;
        }
    }

    // add to our timeline sets
    for (let i = 0; i < this._timelineSets.length; i++) {
        this._timelineSets[i].addLiveEvent(event, duplicateStrategy);
    }

    // synthesize and inject implicit read receipts
    // Done after adding the event because otherwise the app would get a read receipt
    // pointing to an event that wasn't yet in the timeline
    // Don't synthesize RR for m.room.redaction as this causes the RR to go missing.
    if (event.sender && event.getType() !== "m.room.redaction") {
        this.addReceipt(synthesizeReceipt(
            event.sender.userId, event, "m.read",
        ), true);

        // Any live events from a user could be taken as implicit
        // presence information: evidence that they are currently active.
        // ...except in a world where we use 'user.currentlyActive' to reduce
        // presence spam, this isn't very useful - we'll get a transition when
        // they are no longer currently active anyway. So don't bother to
        // reset the lastActiveAgo and lastPresenceTs from the RoomState's user.
    }
};


/**
 * Add a pending outgoing event to this room.
 *
 * <p>The event is added to either the pendingEventList, or the live timeline,
 * depending on the setting of opts.pendingEventOrdering.
 *
 * <p>This is an internal method, intended for use by MatrixClient.
 *
 * @param {module:models/event.MatrixEvent} event The event to add.
 *
 * @param {string} txnId   Transaction id for this outgoing event
 *
 * @fires module:client~MatrixClient#event:"Room.localEchoUpdated"
 *
 * @throws if the event doesn't have status SENDING, or we aren't given a
 * unique transaction id.
 */
Room.prototype.addPendingEvent = function(event, txnId) {
    if (event.status !== EventStatus.SENDING) {
        throw new Error("addPendingEvent called on an event with status " +
                        event.status);
    }

    if (this._txnToEvent[txnId]) {
        throw new Error("addPendingEvent called on an event with known txnId " +
                        txnId);
    }

    // call setEventMetadata to set up event.sender etc
    // as event is shared over all timelineSets, we set up its metadata based
    // on the unfiltered timelineSet.
    EventTimeline.setEventMetadata(
        event,
        this.getLiveTimeline().getState(EventTimeline.FORWARDS),
        false,
    );

    this._txnToEvent[txnId] = event;

    if (this._opts.pendingEventOrdering == "detached") {
        if (this._pendingEventList.some((e) => e.status === EventStatus.NOT_SENT)) {
            logger.warn("Setting event as NOT_SENT due to messages in the same state");
            event.setStatus(EventStatus.NOT_SENT);
        }
        this._pendingEventList.push(event);

        if (event.isRelation()) {
            // For pending events, add them to the relations collection immediately.
            // (The alternate case below already covers this as part of adding to
            // the timeline set.)
            this._aggregateNonLiveRelation(event);
        }

        if (event.isRedaction()) {
            const redactId = event.event.redacts;
            let redactedEvent = this._pendingEventList &&
                this._pendingEventList.find(e => e.getId() === redactId);
            if (!redactedEvent) {
                redactedEvent = this.getUnfilteredTimelineSet().findEventById(redactId);
            }
            if (redactedEvent) {
                redactedEvent.markLocallyRedacted(event);
                this.emit("Room.redaction", event, this);
            }
        }
    } else {
        for (let i = 0; i < this._timelineSets.length; i++) {
            const timelineSet = this._timelineSets[i];
            if (timelineSet.getFilter()) {
                if (timelineSet.getFilter().filterRoomTimeline([event]).length) {
                    timelineSet.addEventToTimeline(event,
                        timelineSet.getLiveTimeline(), false);
                }
            } else {
                timelineSet.addEventToTimeline(event,
                    timelineSet.getLiveTimeline(), false);
            }
        }
    }

    this.emit("Room.localEchoUpdated", event, this, null, null);
};
/**
 * Used to aggregate the local echo for a relation, and also
 * for re-applying a relation after it's redaction has been cancelled,
 * as the local echo for the redaction of the relation would have
 * un-aggregated the relation. Note that this is different from regular messages,
 * which are just kept detached for their local echo.
 *
 * Also note that live events are aggregated in the live EventTimelineSet.
 * @param {module:models/event.MatrixEvent} event the relation event that needs to be aggregated.
 */
Room.prototype._aggregateNonLiveRelation = function(event) {
    // TODO: We should consider whether this means it would be a better
    // design to lift the relations handling up to the room instead.
    for (let i = 0; i < this._timelineSets.length; i++) {
        const timelineSet = this._timelineSets[i];
        if (timelineSet.getFilter()) {
            if (timelineSet.getFilter().filterRoomTimeline([event]).length) {
                timelineSet.aggregateRelations(event);
            }
        } else {
            timelineSet.aggregateRelations(event);
        }
    }
};

/**
 * Deal with the echo of a message we sent.
 *
 * <p>We move the event to the live timeline if it isn't there already, and
 * update it.
 *
 * @param {module:models/event.MatrixEvent} remoteEvent   The event received from
 *    /sync
 * @param {module:models/event.MatrixEvent} localEvent    The local echo, which
 *    should be either in the _pendingEventList or the timeline.
 *
 * @fires module:client~MatrixClient#event:"Room.localEchoUpdated"
 * @private
 */
Room.prototype._handleRemoteEcho = function(remoteEvent, localEvent) {
    const oldEventId = localEvent.getId();
    const newEventId = remoteEvent.getId();
    const oldStatus = localEvent.status;

    // no longer pending
    delete this._txnToEvent[remoteEvent.getUnsigned().transaction_id];

    // if it's in the pending list, remove it
    if (this._pendingEventList) {
        utils.removeElement(
            this._pendingEventList,
            function(ev) {
                return ev.getId() == oldEventId;
            }, false,
        );
    }

    // replace the event source (this will preserve the plaintext payload if
    // any, which is good, because we don't want to try decoding it again).
    localEvent.handleRemoteEcho(remoteEvent.event);

    for (let i = 0; i < this._timelineSets.length; i++) {
        const timelineSet = this._timelineSets[i];

        // if it's already in the timeline, update the timeline map. If it's not, add it.
        timelineSet.handleRemoteEcho(localEvent, oldEventId, newEventId);
    }

    this.emit("Room.localEchoUpdated", localEvent, this,
              oldEventId, oldStatus);
};

/* a map from current event status to a list of allowed next statuses
 */
const ALLOWED_TRANSITIONS = {};

ALLOWED_TRANSITIONS[EventStatus.ENCRYPTING] = [
    EventStatus.SENDING,
    EventStatus.NOT_SENT,
];

ALLOWED_TRANSITIONS[EventStatus.SENDING] = [
    EventStatus.ENCRYPTING,
    EventStatus.QUEUED,
    EventStatus.NOT_SENT,
    EventStatus.SENT,
];

ALLOWED_TRANSITIONS[EventStatus.QUEUED] =
    [EventStatus.SENDING, EventStatus.CANCELLED];

ALLOWED_TRANSITIONS[EventStatus.SENT] =
    [];

ALLOWED_TRANSITIONS[EventStatus.NOT_SENT] =
    [EventStatus.SENDING, EventStatus.QUEUED, EventStatus.CANCELLED];

ALLOWED_TRANSITIONS[EventStatus.CANCELLED] =
    [];

/**
 * Update the status / event id on a pending event, to reflect its transmission
 * progress.
 *
 * <p>This is an internal method.
 *
 * @param {MatrixEvent} event      local echo event
 * @param {EventStatus} newStatus  status to assign
 * @param {string} newEventId      new event id to assign. Ignored unless
 *    newStatus == EventStatus.SENT.
 * @fires module:client~MatrixClient#event:"Room.localEchoUpdated"
 */
Room.prototype.updatePendingEvent = function(event, newStatus, newEventId) {
    logger.log(`setting pendingEvent status to ${newStatus} in ${event.getRoomId()}`);

    // if the message was sent, we expect an event id
    if (newStatus == EventStatus.SENT && !newEventId) {
        throw new Error("updatePendingEvent called with status=SENT, " +
                        "but no new event id");
    }

    // SENT races against /sync, so we have to special-case it.
    if (newStatus == EventStatus.SENT) {
        const timeline = this.getUnfilteredTimelineSet().eventIdToTimeline(newEventId);
        if (timeline) {
            // we've already received the event via the event stream.
            // nothing more to do here.
            return;
        }
    }

    const oldStatus = event.status;
    const oldEventId = event.getId();

    if (!oldStatus) {
        throw new Error("updatePendingEventStatus called on an event which is " +
                        "not a local echo.");
    }

    const allowed = ALLOWED_TRANSITIONS[oldStatus];
    if (!allowed || allowed.indexOf(newStatus) < 0) {
        throw new Error("Invalid EventStatus transition " + oldStatus + "->" +
                        newStatus);
    }

    event.setStatus(newStatus);

    if (newStatus == EventStatus.SENT) {
        // update the event id
        event.replaceLocalEventId(newEventId);

        // if the event was already in the timeline (which will be the case if
        // opts.pendingEventOrdering==chronological), we need to update the
        // timeline map.
        for (let i = 0; i < this._timelineSets.length; i++) {
            this._timelineSets[i].replaceEventId(oldEventId, newEventId);
        }
    } else if (newStatus == EventStatus.CANCELLED) {
        // remove it from the pending event list, or the timeline.
        if (this._pendingEventList) {
            const idx = this._pendingEventList.findIndex(ev => ev.getId() === oldEventId);
            if (idx !== -1) {
                const [removedEvent] = this._pendingEventList.splice(idx, 1);
                if (removedEvent.isRedaction()) {
                    this._revertRedactionLocalEcho(removedEvent);
                }
            }
        }
        this.removeEvent(oldEventId);
    }

    this.emit("Room.localEchoUpdated", event, this, oldEventId, oldStatus);
};

Room.prototype._revertRedactionLocalEcho = function(redactionEvent) {
    const redactId = redactionEvent.event.redacts;
    if (!redactId) {
        return;
    }
    const redactedEvent = this.getUnfilteredTimelineSet()
        .findEventById(redactId);
    if (redactedEvent) {
        redactedEvent.unmarkLocallyRedacted();
        // re-render after undoing redaction
        this.emit("Room.redactionCancelled", redactionEvent, this);
        // reapply relation now redaction failed
        if (redactedEvent.isRelation()) {
            this._aggregateNonLiveRelation(redactedEvent);
        }
    }
};

/**
 * Add some events to this room. This can include state events, message
 * events and typing notifications. These events are treated as "live" so
 * they will go to the end of the timeline.
 *
 * @param {MatrixEvent[]} events A list of events to add.
 *
 * @param {string} duplicateStrategy Optional. Applies to events in the
 * timeline only. If this is 'replace' then if a duplicate is encountered, the
 * event passed to this function will replace the existing event in the
 * timeline. If this is not specified, or is 'ignore', then the event passed to
 * this function will be ignored entirely, preserving the existing event in the
 * timeline. Events are identical based on their event ID <b>only</b>.
 *
 * @throws If <code>duplicateStrategy</code> is not falsey, 'replace' or 'ignore'.
 */
Room.prototype.addLiveEvents = function(events, duplicateStrategy) {
    let i;
    if (duplicateStrategy && ["replace", "ignore"].indexOf(duplicateStrategy) === -1) {
        throw new Error("duplicateStrategy MUST be either 'replace' or 'ignore'");
    }

    // sanity check that the live timeline is still live
    for (i = 0; i < this._timelineSets.length; i++) {
        const liveTimeline = this._timelineSets[i].getLiveTimeline();
        if (liveTimeline.getPaginationToken(EventTimeline.FORWARDS)) {
            throw new Error(
                "live timeline " + i + " is no longer live - it has a pagination token " +
                "(" + liveTimeline.getPaginationToken(EventTimeline.FORWARDS) + ")",
            );
        }
        if (liveTimeline.getNeighbouringTimeline(EventTimeline.FORWARDS)) {
            throw new Error(
                "live timeline " + i + " is no longer live - " +
                "it has a neighbouring timeline",
            );
        }
    }

    for (i = 0; i < events.length; i++) {
        // TODO: We should have a filter to say "only add state event
        // types X Y Z to the timeline".
        this._addLiveEvent(events[i], duplicateStrategy);
    }
};

/**
 * Adds/handles ephemeral events such as typing notifications and read receipts.
 * @param {MatrixEvent[]} events A list of events to process
 */
Room.prototype.addEphemeralEvents = function(events) {
    for (const event of events) {
        if (event.getType() === 'm.typing') {
            this.currentState.setTypingEvent(event);
        } else if (event.getType() === 'm.receipt') {
            this.addReceipt(event);
        } // else ignore - life is too short for us to care about these events
    }
};

/**
 * Removes events from this room.
 * @param {String[]} eventIds A list of eventIds to remove.
 */
Room.prototype.removeEvents = function(eventIds) {
    for (let i = 0; i < eventIds.length; ++i) {
        this.removeEvent(eventIds[i]);
    }
};

/**
 * Removes a single event from this room.
 *
 * @param {String} eventId  The id of the event to remove
 *
 * @return {bool} true if the event was removed from any of the room's timeline sets
 */
Room.prototype.removeEvent = function(eventId) {
    let removedAny = false;
    for (let i = 0; i < this._timelineSets.length; i++) {
        const removed = this._timelineSets[i].removeEvent(eventId);
        if (removed) {
            if (removed.isRedaction()) {
                this._revertRedactionLocalEcho(removed);
            }
            removedAny = true;
        }
    }
    return removedAny;
};


/**
 * Recalculate various aspects of the room, including the room name and
 * room summary. Call this any time the room's current state is modified.
 * May fire "Room.name" if the room name is updated.
 * @fires module:client~MatrixClient#event:"Room.name"
 */
Room.prototype.recalculate = function() {
    // set fake stripped state events if this is an invite room so logic remains
    // consistent elsewhere.
    const self = this;
    const membershipEvent = this.currentState.getStateEvents(
        "m.room.member", this.myUserId,
    );
    if (membershipEvent && membershipEvent.getContent().membership === "invite") {
        const strippedStateEvents = membershipEvent.event.invite_room_state || [];
        utils.forEach(strippedStateEvents, function(strippedEvent) {
            const existingEvent = self.currentState.getStateEvents(
                strippedEvent.type, strippedEvent.state_key,
            );
            if (!existingEvent) {
                // set the fake stripped event instead
                self.currentState.setStateEvents([new MatrixEvent({
                    type: strippedEvent.type,
                    state_key: strippedEvent.state_key,
                    content: strippedEvent.content,
                    event_id: "$fake" + Date.now(),
                    room_id: self.roomId,
                    user_id: self.myUserId, // technically a lie
                })]);
            }
        });
    }

    const oldName = this.name;
    this.name = calculateRoomName(this, this.myUserId);
    this.summary = new RoomSummary(this.roomId, {
        title: this.name,
    });

    if (oldName !== this.name) {
        this.emit("Room.name", this);
    }
};

/**
 * Get a list of user IDs who have <b>read up to</b> the given event.
 * @param {MatrixEvent} event the event to get read receipts for.
 * @return {String[]} A list of user IDs.
 */
Room.prototype.getUsersReadUpTo = function(event) {
    return this.getReceiptsForEvent(event).filter(function(receipt) {
        return receipt.type === "m.read";
    }).map(function(receipt) {
        return receipt.userId;
    });
};

/**
 * Get the ID of the event that a given user has read up to, or null if we
 * have received no read receipts from them.
 * @param {String} userId The user ID to get read receipt event ID for
 * @param {Boolean} ignoreSynthesized If true, return only receipts that have been
 *                                    sent by the server, not implicit ones generated
 *                                    by the JS SDK.
 * @return {String} ID of the latest event that the given user has read, or null.
 */
Room.prototype.getEventReadUpTo = function(userId, ignoreSynthesized) {
    let receipts = this._receipts;
    if (ignoreSynthesized) {
        receipts = this._realReceipts;
    }

    if (
        receipts["m.read"] === undefined ||
        receipts["m.read"][userId] === undefined
    ) {
        return null;
    }

    return receipts["m.read"][userId].eventId;
};

/**
 * Determines if the given user has read a particular event ID with the known
 * history of the room. This is not a definitive check as it relies only on
 * what is available to the room at the time of execution.
 * @param {String} userId The user ID to check the read state of.
 * @param {String} eventId The event ID to check if the user read.
 * @returns {Boolean} True if the user has read the event, false otherwise.
 */
Room.prototype.hasUserReadEvent = function(userId, eventId) {
    const readUpToId = this.getEventReadUpTo(userId, false);
    if (readUpToId === eventId) return true;

    if (this.timeline.length
        && this.timeline[this.timeline.length - 1].getSender()
        && this.timeline[this.timeline.length - 1].getSender() === userId) {
        // It doesn't matter where the event is in the timeline, the user has read
        // it because they've sent the latest event.
        return true;
    }

    for (let i = this.timeline.length - 1; i >= 0; --i) {
        const ev = this.timeline[i];

        // If we encounter the target event first, the user hasn't read it
        // however if we encounter the readUpToId first then the user has read
        // it. These rules apply because we're iterating bottom-up.
        if (ev.getId() === eventId) return false;
        if (ev.getId() === readUpToId) return true;
    }

    // We don't know if the user has read it, so assume not.
    return false;
};

/**
 * Get a list of receipts for the given event.
 * @param {MatrixEvent} event the event to get receipts for
 * @return {Object[]} A list of receipts with a userId, type and data keys or
 * an empty list.
 */
Room.prototype.getReceiptsForEvent = function(event) {
    return this._receiptCacheByEventId[event.getId()] || [];
};

/**
 * Add a receipt event to the room.
 * @param {MatrixEvent} event The m.receipt event.
 * @param {Boolean} fake True if this event is implicit
 */
Room.prototype.addReceipt = function(event, fake) {
    // event content looks like:
    // content: {
    //   $event_id: {
    //     $receipt_type: {
    //       $user_id: {
    //         ts: $timestamp
    //       }
    //     }
    //   }
    // }
    if (fake === undefined) {
        fake = false;
    }
    if (!fake) {
        this._addReceiptsToStructure(event, this._realReceipts);
        // we don't bother caching real receipts by event ID
        // as there's nothing that would read it.
    }
    this._addReceiptsToStructure(event, this._receipts);
    this._receiptCacheByEventId = this._buildReceiptCache(this._receipts);

    // send events after we've regenerated the cache, otherwise things that
    // listened for the event would read from a stale cache
    this.emit("Room.receipt", event, this);
};

/**
 * Add a receipt event to the room.
 * @param {MatrixEvent} event The m.receipt event.
 * @param {Object} receipts The object to add receipts to
 */
Room.prototype._addReceiptsToStructure = function(event, receipts) {
    const self = this;
    utils.keys(event.getContent()).forEach(function(eventId) {
        utils.keys(event.getContent()[eventId]).forEach(function(receiptType) {
            utils.keys(event.getContent()[eventId][receiptType]).forEach(
            function(userId) {
                const receipt = event.getContent()[eventId][receiptType][userId];

                if (!receipts[receiptType]) {
                    receipts[receiptType] = {};
                }

                const existingReceipt = receipts[receiptType][userId];

                if (!existingReceipt) {
                    receipts[receiptType][userId] = {};
                } else {
                    // we only want to add this receipt if we think it is later
                    // than the one we already have. (This is managed
                    // server-side, but because we synthesize RRs locally we
                    // have to do it here too.)
                    const ordering = self.getUnfilteredTimelineSet().compareEventOrdering(
                        existingReceipt.eventId, eventId);
                    if (ordering !== null && ordering >= 0) {
                        return;
                    }
                }

                receipts[receiptType][userId] = {
                    eventId: eventId,
                    data: receipt,
                };
            });
        });
    });
};

/**
 * Build and return a map of receipts by event ID
 * @param {Object} receipts A map of receipts
 * @return {Object} Map of receipts by event ID
 */
Room.prototype._buildReceiptCache = function(receipts) {
    const receiptCacheByEventId = {};
    utils.keys(receipts).forEach(function(receiptType) {
        utils.keys(receipts[receiptType]).forEach(function(userId) {
            const receipt = receipts[receiptType][userId];
            if (!receiptCacheByEventId[receipt.eventId]) {
                receiptCacheByEventId[receipt.eventId] = [];
            }
            receiptCacheByEventId[receipt.eventId].push({
                userId: userId,
                type: receiptType,
                data: receipt.data,
            });
        });
    });
    return receiptCacheByEventId;
};


/**
 * Add a temporary local-echo receipt to the room to reflect in the
 * client the fact that we've sent one.
 * @param {string} userId The user ID if the receipt sender
 * @param {MatrixEvent} e The event that is to be acknowledged
 * @param {string} receiptType The type of receipt
 */
Room.prototype._addLocalEchoReceipt = function(userId, e, receiptType) {
    this.addReceipt(synthesizeReceipt(userId, e, receiptType), true);
};

/**
 * Update the room-tag event for the room.  The previous one is overwritten.
 * @param {MatrixEvent} event the m.tag event
 */
Room.prototype.addTags = function(event) {
    // event content looks like:
    // content: {
    //    tags: {
    //       $tagName: { $metadata: $value },
    //       $tagName: { $metadata: $value },
    //    }
    // }

    // XXX: do we need to deep copy here?
    this.tags = event.getContent().tags || {};

    // XXX: we could do a deep-comparison to see if the tags have really
    // changed - but do we want to bother?
    this.emit("Room.tags", event, this);
};

/**
 * Update the account_data events for this room, overwriting events of the same type.
 * @param {Array<MatrixEvent>} events an array of account_data events to add
 */
Room.prototype.addAccountData = function(events) {
    for (let i = 0; i < events.length; i++) {
        const event = events[i];
        if (event.getType() === "m.tag") {
            this.addTags(event);
        }
        this.accountData[event.getType()] = event;
        this.emit("Room.accountData", event, this);
    }
};

/**
 * Access account_data event of given event type for this room
 * @param {string} type the type of account_data event to be accessed
 * @return {?MatrixEvent} the account_data event in question
 */
Room.prototype.getAccountData = function(type) {
    return this.accountData[type];
};


/**
 * Returns wheter the syncing user has permission to send a message in the room
 * @return {boolean} true if the user should be permitted to send
 *                   message events into the room.
 */
Room.prototype.maySendMessage = function() {
    return this.getMyMembership() === 'join' &&
        this.currentState.maySendEvent('m.room.message', this.myUserId);
};

/**
 * This is an internal method. Calculates the name of the room from the current
 * room state.
 * @param {Room} room The matrix room.
 * @param {string} userId The client's user ID. Used to filter room members
 * correctly.
 * @param {bool} ignoreRoomNameEvent Return the implicit room name that we'd see if there
 * was no m.room.name event.
 * @return {string} The calculated room name.
 */
function calculateRoomName(room, userId, ignoreRoomNameEvent) {
    if (!ignoreRoomNameEvent) {
        // check for an alias, if any. for now, assume first alias is the
        // official one.
        const mRoomName = room.currentState.getStateEvents("m.room.name", "");
        if (mRoomName && mRoomName.getContent() && mRoomName.getContent().name) {
            return mRoomName.getContent().name;
        }
    }

    let alias = room.getCanonicalAlias();

    if (!alias) {
        const aliases = room.getAliases();

        if (aliases.length) {
            alias = aliases[0];
        }
    }
    if (alias) {
        return alias;
    }

    const joinedMemberCount = room.currentState.getJoinedMemberCount();
    const invitedMemberCount = room.currentState.getInvitedMemberCount();
    // -1 because these numbers include the syncing user
    const inviteJoinCount = joinedMemberCount + invitedMemberCount - 1;

    // get members that are NOT ourselves and are actually in the room.
    let otherNames = null;
    if (room._summaryHeroes) {
        // if we have a summary, the member state events
        // should be in the room state
        otherNames = room._summaryHeroes.map((userId) => {
            const member = room.getMember(userId);
            return member ? member.name : userId;
        });
    } else {
        let otherMembers = room.currentState.getMembers().filter((m) => {
            return m.userId !== userId &&
                (m.membership === "invite" || m.membership === "join");
        });
        // make sure members have stable order
        otherMembers.sort((a, b) => a.userId.localeCompare(b.userId));
        // only 5 first members, immitate _summaryHeroes
        otherMembers = otherMembers.slice(0, 5);
        otherNames = otherMembers.map((m) => m.name);
    }

    if (inviteJoinCount) {
        return memberNamesToRoomName(otherNames, inviteJoinCount);
    }

    const myMembership = room.getMyMembership();
    // if I have created a room and invited people throuh
    // 3rd party invites
    if (myMembership == 'join') {
        const thirdPartyInvites =
            room.currentState.getStateEvents("m.room.third_party_invite");

        if (thirdPartyInvites && thirdPartyInvites.length) {
            const thirdPartyNames = thirdPartyInvites.map((i) => {
                return i.getContent().display_name;
            });

            return `Inviting ${memberNamesToRoomName(thirdPartyNames)}`;
        }
    }
    // let's try to figure out who was here before
    let leftNames = otherNames;
    // if we didn't have heroes, try finding them in the room state
    if(!leftNames.length) {
        leftNames = room.currentState.getMembers().filter((m) => {
            return m.userId !== userId &&
                m.membership !== "invite" &&
                m.membership !== "join";
        }).map((m) => m.name);
    }
    if(leftNames.length) {
        return `Empty room (was ${memberNamesToRoomName(leftNames)})`;
    } else {
        return "Empty room";
    }
}

function memberNamesToRoomName(names, count = (names.length + 1)) {
    const countWithoutMe = count - 1;
    if (!names.length) {
       return "Empty room";
    } else if (names.length === 1 && countWithoutMe <= 1) {
        return names[0];
    } else if (names.length === 2 && countWithoutMe <= 2) {
        return `${names[0]} and ${names[1]}`;
    } else {
        const plural = countWithoutMe > 1;
        if (plural) {
            return `${names[0]} and ${countWithoutMe} others`;
        } else {
            return `${names[0]} and 1 other`;
        }
    }
}

/**
 * The Room class.
 */
module.exports = Room;

/**
 * Fires when an event we had previously received is redacted.
 *
 * (Note this is *not* fired when the redaction happens before we receive the
 * event).
 *
 * @event module:client~MatrixClient#"Room.redaction"
 * @param {MatrixEvent} event The matrix redaction event
 * @param {Room} room The room containing the redacted event
 */

/**
 * Fires when an event that was previously redacted isn't anymore.
 * This happens when the redaction couldn't be sent and
 * was subsequently cancelled by the user. Redactions have a local echo
 * which is undone in this scenario.
 *
 * @event module:client~MatrixClient#"Room.redactionCancelled"
 * @param {MatrixEvent} event The matrix redaction event that was cancelled.
 * @param {Room} room The room containing the unredacted event
 */

/**
 * Fires whenever the name of a room is updated.
 * @event module:client~MatrixClient#"Room.name"
 * @param {Room} room The room whose Room.name was updated.
 * @example
 * matrixClient.on("Room.name", function(room){
 *   var newName = room.name;
 * });
 */

/**
 * Fires whenever a receipt is received for a room
 * @event module:client~MatrixClient#"Room.receipt"
 * @param {event} event The receipt event
 * @param {Room} room The room whose receipts was updated.
 * @example
 * matrixClient.on("Room.receipt", function(event, room){
 *   var receiptContent = event.getContent();
 * });
 */

/**
 * Fires whenever a room's tags are updated.
 * @event module:client~MatrixClient#"Room.tags"
 * @param {event} event The tags event
 * @param {Room} room The room whose Room.tags was updated.
 * @example
 * matrixClient.on("Room.tags", function(event, room){
 *   var newTags = event.getContent().tags;
 *   if (newTags["favourite"]) showStar(room);
 * });
 */

/**
 * Fires whenever a room's account_data is updated.
 * @event module:client~MatrixClient#"Room.accountData"
 * @param {event} event The account_data event
 * @param {Room} room The room whose account_data was updated.
 * @example
 * matrixClient.on("Room.accountData", function(event, room){
 *   if (event.getType() === "m.room.colorscheme") {
 *       applyColorScheme(event.getContents());
 *   }
 * });
 */

/**
 * Fires when the status of a transmitted event is updated.
 *
 * <p>When an event is first transmitted, a temporary copy of the event is
 * inserted into the timeline, with a temporary event id, and a status of
 * 'SENDING'.
 *
 * <p>Once the echo comes back from the server, the content of the event
 * (MatrixEvent.event) is replaced by the complete event from the homeserver,
 * thus updating its event id, as well as server-generated fields such as the
 * timestamp. Its status is set to null.
 *
 * <p>Once the /send request completes, if the remote echo has not already
 * arrived, the event is updated with a new event id and the status is set to
 * 'SENT'. The server-generated fields are of course not updated yet.
 *
 * <p>If the /send fails, In this case, the event's status is set to
 * 'NOT_SENT'. If it is later resent, the process starts again, setting the
 * status to 'SENDING'. Alternatively, the message may be cancelled, which
 * removes the event from the room, and sets the status to 'CANCELLED'.
 *
 * <p>This event is raised to reflect each of the transitions above.
 *
 * @event module:client~MatrixClient#"Room.localEchoUpdated"
 *
 * @param {MatrixEvent} event The matrix event which has been updated
 *
 * @param {Room} room The room containing the redacted event
 *
 * @param {string} oldEventId The previous event id (the temporary event id,
 *    except when updating a successfully-sent event when its echo arrives)
 *
 * @param {EventStatus} oldStatus The previous event status.
 */<|MERGE_RESOLUTION|>--- conflicted
+++ resolved
@@ -30,12 +30,7 @@
 const EventTimeline = require("./event-timeline");
 const EventTimelineSet = require("./event-timeline-set");
 
-<<<<<<< HEAD
-import Promise from 'bluebird';
-import logger from '../../src/logger';
-=======
 import logger from '../logger';
->>>>>>> 772d6683
 import ReEmitter from '../ReEmitter';
 
 // These constants are used as sane defaults when the homeserver doesn't support
