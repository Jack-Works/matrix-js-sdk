--- conflicted
+++ resolved
@@ -523,7 +523,6 @@
         qps._cacheBuster = Date.now();
     }
 
-<<<<<<< HEAD
     if (this.getSyncState() == 'ERROR' || this.getSyncState() == 'RECONNECTING') {
         // we think the connection is dead. If it comes back up, we won't know
         // about it till /sync returns. If the timeout= is high, this could
@@ -550,21 +549,12 @@
         }
     }
 
-    // normal timeout= plus buffer time
-    const clientSideTimeoutMs = this.opts.pollTimeout + BUFFER_PERIOD_MS;
-
     if (!isCachedResponse) {
         debuglog('Starting sync since=' + syncToken);
         this._currentSyncRequest = client._http.authedRequest(
             undefined, "GET", "/sync", qps, undefined, clientSideTimeoutMs,
         );
     }
-=======
-    debuglog('Starting sync since=' + syncToken);
-    this._currentSyncRequest = client._http.authedRequest(
-        undefined, "GET", "/sync", qps, undefined, clientSideTimeoutMs,
-    );
->>>>>>> 29942e51
 
     this._currentSyncRequest.done(function(data) {
         debuglog('Completed sync, next_batch=' + data.next_batch);
