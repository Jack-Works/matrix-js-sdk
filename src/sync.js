/*
Copyright 2015, 2016 OpenMarket Ltd
Copyright 2017 Vector Creations Ltd
Copyright 2018 New Vector Ltd

Licensed under the Apache License, Version 2.0 (the "License");
you may not use this file except in compliance with the License.
You may obtain a copy of the License at

    http://www.apache.org/licenses/LICENSE-2.0

Unless required by applicable law or agreed to in writing, software
distributed under the License is distributed on an "AS IS" BASIS,
WITHOUT WARRANTIES OR CONDITIONS OF ANY KIND, either express or implied.
See the License for the specific language governing permissions and
limitations under the License.
*/
"use strict";

/*
 * TODO:
 * This class mainly serves to take all the syncing logic out of client.js and
 * into a separate file. It's all very fluid, and this class gut wrenches a lot
 * of MatrixClient props (e.g. _http). Given we want to support WebSockets as
 * an alternative syncing API, we may want to have a proper syncing interface
 * for HTTP and WS at some point.
 */
import Promise from 'bluebird';
const User = require("./models/user");
const Room = require("./models/room");
const Group = require('./models/group');
const utils = require("./utils");
const Filter = require("./filter");
const EventTimeline = require("./models/event-timeline");

const DEBUG = true;

// /sync requests allow you to set a timeout= but the request may continue
// beyond that and wedge forever, so we need to track how long we are willing
// to keep open the connection. This constant is *ADDED* to the timeout= value
// to determine the max time we're willing to wait.
const BUFFER_PERIOD_MS = 80 * 1000;

// Number of consecutive failed syncs that will lead to a syncState of ERROR as opposed
// to RECONNECTING. This is needed to inform the client of server issues when the
// keepAlive is successful but the server /sync fails.
const FAILED_SYNC_ERROR_THRESHOLD = 3;

function getFilterName(userId, suffix) {
    // scope this on the user ID because people may login on many accounts
    // and they all need to be stored!
    return "FILTER_SYNC_" + userId + (suffix ? "_" + suffix : "");
}

function debuglog(...params) {
    if (!DEBUG) {
        return;
    }
    console.log(...params);
}


/**
 * <b>Internal class - unstable.</b>
 * Construct an entity which is able to sync with a homeserver.
 * @constructor
 * @param {MatrixClient} client The matrix client instance to use.
 * @param {Object} opts Config options
 * @param {module:crypto=} opts.crypto Crypto manager
 * @param {Function=} opts.canResetEntireTimeline A function which is called
 * with a room ID and returns a boolean. It should return 'true' if the SDK can
 * SAFELY remove events from this room. It may not be safe to remove events if
 * there are other references to the timelines for this room.
 * Default: returns false.
 * @param {Boolean=} opts.disablePresence True to perform syncing without automatically
 * updating presence.
 */
function SyncApi(client, opts) {
    this.client = client;
    opts = opts || {};
    opts.initialSyncLimit = (
        opts.initialSyncLimit === undefined ? 8 : opts.initialSyncLimit
    );
    opts.resolveInvitesToProfiles = opts.resolveInvitesToProfiles || false;
    opts.pollTimeout = opts.pollTimeout || (30 * 1000);
    opts.pendingEventOrdering = opts.pendingEventOrdering || "chronological";
    if (!opts.canResetEntireTimeline) {
        opts.canResetEntireTimeline = function(roomId) {
            return false;
        };
    }
    this.opts = opts;
    this._peekRoomId = null;
    this._currentSyncRequest = null;
    this._syncState = null;
    this._catchingUp = false;
    this._running = false;
    this._keepAliveTimer = null;
    this._connectionReturnedDefer = null;
    this._notifEvents = []; // accumulator of sync events in the current sync response
    this._failedSyncCount = 0; // Number of consecutive failed /sync requests

    if (client.getNotifTimelineSet()) {
        client.reEmitter.reEmit(client.getNotifTimelineSet(),
               ["Room.timeline", "Room.timelineReset"]);
    }
}

/**
 * @param {string} roomId
 * @return {Room}
 */
SyncApi.prototype.createRoom = function(roomId) {
    const client = this.client;
    const room = new Room(roomId, {
        pendingEventOrdering: this.opts.pendingEventOrdering,
        timelineSupport: client.timelineSupport,
    });
    client.reEmitter.reEmit(room, ["Room.name", "Room.timeline", "Room.redaction",
                          "Room.receipt", "Room.tags",
                          "Room.timelineReset",
                          "Room.localEchoUpdated",
                          "Room.accountData",
                         ]);
    this._registerStateListeners(room);
    return room;
};

/**
 * @param {string} groupId
 * @return {Group}
 */
SyncApi.prototype.createGroup = function(groupId) {
    const client = this.client;
    const group = new Group(groupId);
    client.reEmitter.reEmit(group, ["Group.profile", "Group.myMembership"]);
    client.store.storeGroup(group);
    return group;
};

/**
 * @param {Room} room
 * @private
 */
SyncApi.prototype._registerStateListeners = function(room) {
    const client = this.client;
    // we need to also re-emit room state and room member events, so hook it up
    // to the client now. We need to add a listener for RoomState.members in
    // order to hook them correctly. (TODO: find a better way?)
    client.reEmitter.reEmit(room.currentState, [
        "RoomState.events", "RoomState.members", "RoomState.newMember",
    ]);
    room.currentState.on("RoomState.newMember", function(event, state, member) {
        member.user = client.getUser(member.userId);
        client.reEmitter.reEmit(
            member,
            [
                "RoomMember.name", "RoomMember.typing", "RoomMember.powerLevel",
                "RoomMember.membership",
            ],
        );
    });
};

/**
 * @param {Room} room
 * @private
 */
SyncApi.prototype._deregisterStateListeners = function(room) {
    // could do with a better way of achieving this.
    room.currentState.removeAllListeners("RoomState.events");
    room.currentState.removeAllListeners("RoomState.members");
    room.currentState.removeAllListeners("RoomState.newMember");
};


/**
 * Sync rooms the user has left.
 * @return {Promise} Resolved when they've been added to the store.
 */
SyncApi.prototype.syncLeftRooms = function() {
    const client = this.client;
    const self = this;

    // grab a filter with limit=1 and include_leave=true
    const filter = new Filter(this.client.credentials.userId);
    filter.setTimelineLimit(1);
    filter.setIncludeLeaveRooms(true);

    const localTimeoutMs = this.opts.pollTimeout + BUFFER_PERIOD_MS;
    const qps = {
        timeout: 0, // don't want to block since this is a single isolated req
    };

    return client.getOrCreateFilter(
        getFilterName(client.credentials.userId, "LEFT_ROOMS"), filter,
    ).then(function(filterId) {
        qps.filter = filterId;
        return client._http.authedRequest(
            undefined, "GET", "/sync", qps, undefined, localTimeoutMs,
        );
    }).then(function(data) {
        let leaveRooms = [];
        if (data.rooms && data.rooms.leave) {
            leaveRooms = self._mapSyncResponseToRoomArray(data.rooms.leave);
        }
        const rooms = [];
        leaveRooms.forEach(function(leaveObj) {
            const room = leaveObj.room;
            rooms.push(room);
            if (!leaveObj.isBrandNewRoom) {
                // the intention behind syncLeftRooms is to add in rooms which were
                // *omitted* from the initial /sync. Rooms the user were joined to
                // but then left whilst the app is running will appear in this list
                // and we do not want to bother with them since they will have the
                // current state already (and may get dupe messages if we add
                // yet more timeline events!), so skip them.
                // NB: When we persist rooms to localStorage this will be more
                //     complicated...
                return;
            }
            leaveObj.timeline = leaveObj.timeline || {};
            const timelineEvents =
                self._mapSyncEventsFormat(leaveObj.timeline, room);
            const stateEvents = self._mapSyncEventsFormat(leaveObj.state, room);

            // set the back-pagination token. Do this *before* adding any
            // events so that clients can start back-paginating.
            room.getLiveTimeline().setPaginationToken(leaveObj.timeline.prev_batch,
                                                      EventTimeline.BACKWARDS);

            self._processRoomEvents(room, stateEvents, timelineEvents);

            room.recalculate(client.credentials.userId);
            client.store.storeRoom(room);
            client.emit("Room", room);

            self._processEventsForNotifs(room, timelineEvents);
        });
        return rooms;
    });
};

/**
 * Peek into a room. This will result in the room in question being synced so it
 * is accessible via getRooms(). Live updates for the room will be provided.
 * @param {string} roomId The room ID to peek into.
 * @return {Promise} A promise which resolves once the room has been added to the
 * store.
 */
SyncApi.prototype.peek = function(roomId) {
    const self = this;
    const client = this.client;
    this._peekRoomId = roomId;
    return this.client.roomInitialSync(roomId, 20).then(function(response) {
        // make sure things are init'd
        response.messages = response.messages || {};
        response.messages.chunk = response.messages.chunk || [];
        response.state = response.state || [];

        const peekRoom = self.createRoom(roomId);

        // FIXME: Mostly duplicated from _processRoomEvents but not entirely
        // because "state" in this API is at the BEGINNING of the chunk
        const oldStateEvents = utils.map(
            utils.deepCopy(response.state), client.getEventMapper(),
        );
        const stateEvents = utils.map(
            response.state, client.getEventMapper(),
        );
        const messages = utils.map(
            response.messages.chunk, client.getEventMapper(),
        );

        // XXX: copypasted from /sync until we kill off this
        // minging v1 API stuff)
        // handle presence events (User objects)
        if (response.presence && utils.isArray(response.presence)) {
            response.presence.map(client.getEventMapper()).forEach(
            function(presenceEvent) {
                let user = client.store.getUser(presenceEvent.getContent().user_id);
                if (user) {
                    user.setPresenceEvent(presenceEvent);
                } else {
                    user = createNewUser(client, presenceEvent.getContent().user_id);
                    user.setPresenceEvent(presenceEvent);
                    client.store.storeUser(user);
                }
                client.emit("event", presenceEvent);
            });
        }

        // set the pagination token before adding the events in case people
        // fire off pagination requests in response to the Room.timeline
        // events.
        if (response.messages.start) {
            peekRoom.oldState.paginationToken = response.messages.start;
        }

        // set the state of the room to as it was after the timeline executes
        peekRoom.oldState.setStateEvents(oldStateEvents);
        peekRoom.currentState.setStateEvents(stateEvents);

        self._resolveInvites(peekRoom);
        peekRoom.recalculate(self.client.credentials.userId);

        // roll backwards to diverge old state. addEventsToTimeline
        // will overwrite the pagination token, so make sure it overwrites
        // it with the right thing.
        peekRoom.addEventsToTimeline(messages.reverse(), true,
                                     peekRoom.getLiveTimeline(),
                                     response.messages.start);

        client.store.storeRoom(peekRoom);
        client.emit("Room", peekRoom);

        self._peekPoll(peekRoom);
        return peekRoom;
    });
};

/**
 * Stop polling for updates in the peeked room. NOPs if there is no room being
 * peeked.
 */
SyncApi.prototype.stopPeeking = function() {
    this._peekRoomId = null;
};

/**
 * Do a peek room poll.
 * @param {Room} peekRoom
 * @param {string} token from= token
 */
SyncApi.prototype._peekPoll = function(peekRoom, token) {
    if (this._peekRoomId !== peekRoom.roomId) {
        debuglog("Stopped peeking in room %s", peekRoom.roomId);
        return;
    }

    const self = this;
    // FIXME: gut wrenching; hard-coded timeout values
    this.client._http.authedRequest(undefined, "GET", "/events", {
        room_id: peekRoom.roomId,
        timeout: 30 * 1000,
        from: token,
    }, undefined, 50 * 1000).done(function(res) {
        if (self._peekRoomId !== peekRoom.roomId) {
            debuglog("Stopped peeking in room %s", peekRoom.roomId);
            return;
        }
        // We have a problem that we get presence both from /events and /sync
        // however, /sync only returns presence for users in rooms
        // you're actually joined to.
        // in order to be sure to get presence for all of the users in the
        // peeked room, we handle presence explicitly here. This may result
        // in duplicate presence events firing for some users, which is a
        // performance drain, but such is life.
        // XXX: copypasted from /sync until we can kill this minging v1 stuff.

        res.chunk.filter(function(e) {
            return e.type === "m.presence";
        }).map(self.client.getEventMapper()).forEach(function(presenceEvent) {
            let user = self.client.store.getUser(presenceEvent.getContent().user_id);
            if (user) {
                user.setPresenceEvent(presenceEvent);
            } else {
                user = createNewUser(self.client, presenceEvent.getContent().user_id);
                user.setPresenceEvent(presenceEvent);
                self.client.store.storeUser(user);
            }
            self.client.emit("event", presenceEvent);
        });

        // strip out events which aren't for the given room_id (e.g presence)
        const events = res.chunk.filter(function(e) {
            return e.room_id === peekRoom.roomId;
        }).map(self.client.getEventMapper());

        peekRoom.addLiveEvents(events);
        self._peekPoll(peekRoom, res.end);
    }, function(err) {
        console.error("[%s] Peek poll failed: %s", peekRoom.roomId, err);
        setTimeout(function() {
            self._peekPoll(peekRoom, token);
        }, 30 * 1000);
    });
};

/**
 * Returns the current state of this sync object
 * @see module:client~MatrixClient#event:"sync"
 * @return {?String}
 */
SyncApi.prototype.getSyncState = function() {
    return this._syncState;
};

/**
 * Main entry point
 */
SyncApi.prototype.sync = function() {
    const client = this.client;
    const self = this;

    this._running = true;

    if (global.document) {
        this._onOnlineBound = this._onOnline.bind(this);
        global.document.addEventListener("online", this._onOnlineBound, false);
    }

    // We need to do one-off checks before we can begin the /sync loop.
    // These are:
    //   1) We need to get push rules so we can check if events should bing as we get
    //      them from /sync.
    //   2) We need to get/create a filter which we can use for /sync.

    function getPushRules() {
        client.getPushRules().done((result) => {
            debuglog("Got push rules");

            client.pushRules = result;

            getFilter(); // Now get the filter and start syncing
        }, (err) => {
            self._startKeepAlives().done(() => {
                getPushRules();
            });
            self._updateSyncState("ERROR", { error: err });
        });
    }

    function getFilter() {
        let filter;
        if (self.opts.filter) {
            filter = self.opts.filter;
        } else {
            filter = new Filter(client.credentials.userId);
            filter.setTimelineLimit(self.opts.initialSyncLimit);
        }

        client.getOrCreateFilter(
            getFilterName(client.credentials.userId), filter,
        ).done((filterId) => {
            // reset the notifications timeline to prepare it to paginate from
            // the current point in time.
            // The right solution would be to tie /sync pagination tokens into
            // /notifications API somehow.
            client.resetNotifTimelineSet();

            self._sync({ filterId });
        }, (err) => {
            self._startKeepAlives().done(function() {
                getFilter();
            });
            self._updateSyncState("ERROR", { error: err });
        });
    }

    if (client.isGuest()) {
        // no push rules for guests, no access to POST filter for guests.
        self._sync({});
    } else {
        // Don't do an HTTP hit to /sync. Instead, load up the persisted /sync data,
        // if there is data there.
        client.store.getSavedSync().then((savedSync) => {
            if (savedSync) {
                self._syncFromCache(savedSync);
            }
        });
        getPushRules();
    }
};

/**
 * Stops the sync object from syncing.
 */
SyncApi.prototype.stop = function() {
    debuglog("SyncApi.stop");
    if (global.document) {
        global.document.removeEventListener("online", this._onOnlineBound, false);
        this._onOnlineBound = undefined;
    }
    this._running = false;
    if (this._currentSyncRequest) {
        this._currentSyncRequest.abort();
    }
    if (this._keepAliveTimer) {
        clearTimeout(this._keepAliveTimer);
        this._keepAliveTimer = null;
    }
};

/**
 * Retry a backed off syncing request immediately. This should only be used when
 * the user <b>explicitly</b> attempts to retry their lost connection.
 * @return {boolean} True if this resulted in a request being retried.
 */
SyncApi.prototype.retryImmediately = function() {
    if (!this._connectionReturnedDefer) {
        return false;
    }
    this._startKeepAlives(0);
    return true;
};

SyncApi.prototype._syncFromCache = async function(savedSync) {
    debuglog("sync(): not doing HTTP hit, instead returning stored /sync data");

    const oldSyncToken = this.client.store.getSyncToken();
    const nextSyncToken = savedSync.nextBatch;

    this.client.store.setSyncToken(nextSyncToken);

    const data = {
        next_batch: nextSyncToken,
        rooms: savedSync.roomsData,
        groups: savedSync.groupsData,
        account_data: {
            events: savedSync.accountData,
        },
    };

    try {
        await this._processSyncResponse(oldSyncToken, data, true);
    } catch(e) {
        console.error("Error processing cached sync", e.stack || e);
    }

    const syncEventData = {
        oldSyncToken,
        nextSyncToken,
        catchingUp: false,
    };

    this._updateSyncState("PREPARED", syncEventData);
};

/**
 * Invoke me to do /sync calls
 * @param {Object} syncOptions
 * @param {string} syncOptions.filterId
 * @param {boolean} syncOptions.hasSyncedBefore
 * @param {Object} syncOptions.savedSync a saved sync that was persisted by a
 *                                       store. Should have been acquired via
 *                                       client.store.getSavedSync().
 */
SyncApi.prototype._sync = async function(syncOptions) {
    const client = this.client;

    if (!this._running) {
        debuglog("Sync no longer running: exiting.");
        if (this._connectionReturnedDefer) {
            this._connectionReturnedDefer.reject();
            this._connectionReturnedDefer = null;
        }
        this._updateSyncState("STOPPED");
        return;
    }

    let filterId = syncOptions.filterId;
    if (client.isGuest() && !filterId) {
        filterId = this._getGuestFilter();
    }

    const syncToken = client.store.getSyncToken();

    let pollTimeout = this.opts.pollTimeout;

    if (this.getSyncState() !== 'SYNCING' || this._catchingUp) {
        // unless we are happily syncing already, we want the server to return
        // as quickly as possible, even if there are no events queued. This
        // serves two purposes:
        //
        // * When the connection dies, we want to know asap when it comes back,
        //   so that we can hide the error from the user. (We don't want to
        //   have to wait for an event or a timeout).
        //
        // * We want to know if the server has any to_device messages queued up
        //   for us. We do that by calling it with a zero timeout until it
        //   doesn't give us any more to_device messages.
        this._catchingUp = true;
        pollTimeout = 0;
    }

    // normal timeout= plus buffer time
    const clientSideTimeoutMs = pollTimeout + BUFFER_PERIOD_MS;

    const qps = {
        filter: filterId,
        timeout: pollTimeout,
    };

    if (this.opts.disablePresence) {
        qps.set_presence = "offline";
    }

    if (syncToken) {
        qps.since = syncToken;
    } else {
        // use a cachebuster for initialsyncs, to make sure that
        // we don't get a stale sync
        // (https://github.com/vector-im/vector-web/issues/1354)
        qps._cacheBuster = Date.now();
    }

    if (this.getSyncState() == 'ERROR' || this.getSyncState() == 'RECONNECTING') {
        // we think the connection is dead. If it comes back up, we won't know
        // about it till /sync returns. If the timeout= is high, this could
        // be a long time. Set it to 0 when doing retries so we don't have to wait
        // for an event or a timeout before emiting the SYNCING event.
        qps.timeout = 0;
    }

    let data;
    try {
        //debuglog('Starting sync since=' + syncToken);
        this._currentSyncRequest = client._http.authedRequest(
            undefined, "GET", "/sync", qps, undefined, clientSideTimeoutMs,
        );
        data = await this._currentSyncRequest;
    } catch (e) {
        this._onSyncError(e, syncOptions);
        return;
    }

    //debuglog('Completed sync, next_batch=' + data.next_batch);

    // set the sync token NOW *before* processing the events. We do this so
    // if something barfs on an event we can skip it rather than constantly
    // polling with the same token.
    client.store.setSyncToken(data.next_batch);

    // Reset after a successful sync
    this._failedSyncCount = 0;

    await client.store.setSyncData(data);

    const syncEventData = {
        oldSyncToken: syncToken,
        nextSyncToken: data.next_batch,
        catchingUp: this._catchingUp,
    };

    if (this.opts.crypto && !isCachedResponse) {
        // tell the crypto module we're about to process a sync
        // response
        await this.opts.crypto.onSyncWillProcess(syncEventData);
    }

    try {
<<<<<<< HEAD
        await this._processSyncResponse(syncToken, data, false);
=======
        await this._processSyncResponse(syncEventData, data, isCachedResponse);
>>>>>>> f1e874cd
    } catch(e) {
        // log the exception with stack if we have it, else fall back
        // to the plain description
        console.error("Caught /sync error", e.stack || e);
    }

    // update this as it may have changed
    syncEventData.catchingUp = this._catchingUp;

    // emit synced events
    if (!syncOptions.hasSyncedBefore) {
        this._updateSyncState("PREPARED", syncEventData);
        syncOptions.hasSyncedBefore = true;
    }

    // tell the crypto module to do its processing. It may block (to do a
    // /keys/changes request).
    if (this.opts.crypto) {
        await this.opts.crypto.onSyncCompleted(syncEventData);
    }

    // keep emitting SYNCING -> SYNCING for clients who want to do bulk updates
    this._updateSyncState("SYNCING", syncEventData);

    // tell databases that everything is now in a consistent state and can be
    // saved (no point doing so if we only have the data we just got out of the
    // store).
    client.store.save();

    // Begin next sync
    this._sync(syncOptions);
};

SyncApi.prototype._onSyncError = function(err, syncOptions) {
    if (!this._running) {
        debuglog("Sync no longer running: exiting");
        if (this._connectionReturnedDefer) {
            this._connectionReturnedDefer.reject();
            this._connectionReturnedDefer = null;
        }
        this._updateSyncState("STOPPED");
        return;
    }

    console.error("/sync error %s", err);
    console.error(err);

    this._failedSyncCount++;
    console.log('Number of consecutive failed sync requests:', this._failedSyncCount);

    debuglog("Starting keep-alive");
    // Note that we do *not* mark the sync connection as
    // lost yet: we only do this if a keepalive poke
    // fails, since long lived HTTP connections will
    // go away sometimes and we shouldn't treat this as
    // erroneous. We set the state to 'reconnecting'
    // instead, so that clients can onserve this state
    // if they wish.
    this._startKeepAlives().then(() => {
        this._sync(syncOptions);
    });

    this._currentSyncRequest = null;
    // Transition from RECONNECTING to ERROR after a given number of failed syncs
    this._updateSyncState(
        this._failedSyncCount >= FAILED_SYNC_ERROR_THRESHOLD ?
            "ERROR" : "RECONNECTING",
    );
};

/**
 * Process data returned from a sync response and propagate it
 * into the model objects
 *
 * @param {Object} syncEventData Object containing sync tokens associated with this sync
 * @param {Object} data The response from /sync
 * @param {bool} isCachedResponse True if this response is from our local cache
 */
SyncApi.prototype._processSyncResponse = async function(
    syncEventData, data, isCachedResponse,
) {
    const client = this.client;
    const self = this;

    // data looks like:
    // {
    //    next_batch: $token,
    //    presence: { events: [] },
    //    account_data: { events: [] },
    //    device_lists: { changed: ["@user:server", ... ]},
    //    to_device: { events: [] },
    //    device_one_time_keys_count: { signed_curve25519: 42 },
    //    rooms: {
    //      invite: {
    //        $roomid: {
    //          invite_state: { events: [] }
    //        }
    //      },
    //      join: {
    //        $roomid: {
    //          state: { events: [] },
    //          timeline: { events: [], prev_batch: $token, limited: true },
    //          ephemeral: { events: [] },
    //          account_data: { events: [] },
    //          unread_notifications: {
    //              highlight_count: 0,
    //              notification_count: 0,
    //          }
    //        }
    //      },
    //      leave: {
    //        $roomid: {
    //          state: { events: [] },
    //          timeline: { events: [], prev_batch: $token }
    //        }
    //      }
    //    },
    //    groups: {
    //        invite: {
    //            $groupId: {
    //                inviter: $inviter,
    //                profile: {
    //                    avatar_url: $avatarUrl,
    //                    name: $groupName,
    //                },
    //            },
    //        },
    //        join: {},
    //        leave: {},
    //    },
    // }

    // TODO-arch:
    // - Each event we pass through needs to be emitted via 'event', can we
    //   do this in one place?
    // - The isBrandNewRoom boilerplate is boilerplatey.

    // handle presence events (User objects)
    if (data.presence && utils.isArray(data.presence.events)) {
        data.presence.events.map(client.getEventMapper()).forEach(
        function(presenceEvent) {
            let user = client.store.getUser(presenceEvent.getSender());
            if (user) {
                user.setPresenceEvent(presenceEvent);
            } else {
                user = createNewUser(client, presenceEvent.getSender());
                user.setPresenceEvent(presenceEvent);
                client.store.storeUser(user);
            }
            client.emit("event", presenceEvent);
        });
    }

    // handle non-room account_data
    if (data.account_data && utils.isArray(data.account_data.events)) {
        const events = data.account_data.events.map(client.getEventMapper());
        client.store.storeAccountDataEvents(events);
        events.forEach(
            function(accountDataEvent) {
                // XXX: This is awful: ignore push rules from our cached sync. We fetch the
                // push rules before syncing so we actually have up-to-date ones. We do want
                // to honour new push rules that come down the sync but synapse doesn't
                // put new push rules in the sync stream when the base rules change, so
                // if the base rules change, we do need to refresh. We therefore ignore
                // the push rules in our cached sync response.
                if (accountDataEvent.getType() == 'm.push_rules' && !isCachedResponse) {
                    client.pushRules = accountDataEvent.getContent();
                }
                client.emit("accountData", accountDataEvent);
                return accountDataEvent;
            },
        );
    }

    // handle to-device events
    if (data.to_device && utils.isArray(data.to_device.events) &&
        data.to_device.events.length > 0
       ) {
        data.to_device.events
            .map(client.getEventMapper())
            .forEach(
                function(toDeviceEvent) {
                    const content = toDeviceEvent.getContent();
                    if (
                        toDeviceEvent.getType() == "m.room.message" &&
                            content.msgtype == "m.bad.encrypted"
                    ) {
                        // the mapper already logged a warning.
                        console.log(
                            'Ignoring undecryptable to-device event from ' +
                                toDeviceEvent.getSender(),
                        );
                        return;
                    }

                    client.emit("toDeviceEvent", toDeviceEvent);
                },
            );
    } else {
        // no more to-device events: we can stop polling with a short timeout.
        this._catchingUp = false;
    }

    if (data.groups) {
        if (data.groups.invite) {
            this._processGroupSyncEntry(data.groups.invite, 'invite');
        }

        if (data.groups.join) {
            this._processGroupSyncEntry(data.groups.join, 'join');
        }

        if (data.groups.leave) {
            this._processGroupSyncEntry(data.groups.leave, 'leave');
        }
    }

    // the returned json structure is a bit crap, so make it into a
    // nicer form (array) after applying sanity to make sure we don't fail
    // on missing keys (on the off chance)
    let inviteRooms = [];
    let joinRooms = [];
    let leaveRooms = [];

    if (data.rooms) {
        if (data.rooms.invite) {
            inviteRooms = this._mapSyncResponseToRoomArray(data.rooms.invite);
        }
        if (data.rooms.join) {
            joinRooms = this._mapSyncResponseToRoomArray(data.rooms.join);
        }
        if (data.rooms.leave) {
            leaveRooms = this._mapSyncResponseToRoomArray(data.rooms.leave);
        }
    }

    this._notifEvents = [];

    // Handle invites
    inviteRooms.forEach(function(inviteObj) {
        const room = inviteObj.room;
        const stateEvents =
            self._mapSyncEventsFormat(inviteObj.invite_state, room);
        self._processRoomEvents(room, stateEvents);
        if (inviteObj.isBrandNewRoom) {
            room.recalculate(client.credentials.userId);
            client.store.storeRoom(room);
            client.emit("Room", room);
        }
        stateEvents.forEach(function(e) {
            client.emit("event", e);
        });
    });

    // Handle joins
    await Promise.mapSeries(joinRooms, async function(joinObj) {
        const room = joinObj.room;
        const stateEvents = self._mapSyncEventsFormat(joinObj.state, room);
        const timelineEvents = self._mapSyncEventsFormat(joinObj.timeline, room);
        const ephemeralEvents = self._mapSyncEventsFormat(joinObj.ephemeral);
        const accountDataEvents = self._mapSyncEventsFormat(joinObj.account_data);

        // we do this first so it's correct when any of the events fire
        if (joinObj.unread_notifications) {
            room.setUnreadNotificationCount(
                'total', joinObj.unread_notifications.notification_count,
            );
            room.setUnreadNotificationCount(
                'highlight', joinObj.unread_notifications.highlight_count,
            );
        }

        joinObj.timeline = joinObj.timeline || {};

        if (joinObj.isBrandNewRoom) {
            // set the back-pagination token. Do this *before* adding any
            // events so that clients can start back-paginating.
            room.getLiveTimeline().setPaginationToken(
                joinObj.timeline.prev_batch, EventTimeline.BACKWARDS);
        } else if (joinObj.timeline.limited) {
            let limited = true;

            // we've got a limited sync, so we *probably* have a gap in the
            // timeline, so should reset. But we might have been peeking or
            // paginating and already have some of the events, in which
            // case we just want to append any subsequent events to the end
            // of the existing timeline.
            //
            // This is particularly important in the case that we already have
            // *all* of the events in the timeline - in that case, if we reset
            // the timeline, we'll end up with an entirely empty timeline,
            // which we'll try to paginate but not get any new events (which
            // will stop us linking the empty timeline into the chain).
            //
            for (let i = timelineEvents.length - 1; i >= 0; i--) {
                const eventId = timelineEvents[i].getId();
                if (room.getTimelineForEvent(eventId)) {
                    debuglog("Already have event " + eventId + " in limited " +
                             "sync - not resetting");
                    limited = false;

                    // we might still be missing some of the events before i;
                    // we don't want to be adding them to the end of the
                    // timeline because that would put them out of order.
                    timelineEvents.splice(0, i);

                    // XXX: there's a problem here if the skipped part of the
                    // timeline modifies the state set in stateEvents, because
                    // we'll end up using the state from stateEvents rather
                    // than the later state from timelineEvents. We probably
                    // need to wind stateEvents forward over the events we're
                    // skipping.

                    break;
                }
            }

            if (limited) {
                self._deregisterStateListeners(room);
                room.resetLiveTimeline(
                    joinObj.timeline.prev_batch,
                    self.opts.canResetEntireTimeline(room.roomId) ?
                        null : syncEventData.oldSyncToken,
                );

                // We have to assume any gap in any timeline is
                // reason to stop incrementally tracking notifications and
                // reset the timeline.
                client.resetNotifTimelineSet();

                self._registerStateListeners(room);
            }
        }

        self._processRoomEvents(room, stateEvents, timelineEvents);

        // XXX: should we be adding ephemeralEvents to the timeline?
        // It feels like that for symmetry with room.addAccountData()
        // there should be a room.addEphemeralEvents() or similar.
        room.addLiveEvents(ephemeralEvents);

        // we deliberately don't add accountData to the timeline
        room.addAccountData(accountDataEvents);

        room.recalculate(client.credentials.userId);
        if (joinObj.isBrandNewRoom) {
            client.store.storeRoom(room);
            client.emit("Room", room);
        }

        self._processEventsForNotifs(room, timelineEvents);

        async function processRoomEvent(e) {
            client.emit("event", e);
            if (e.isState() && e.getType() == "m.room.encryption" && self.opts.crypto) {
                await self.opts.crypto.onCryptoEvent(e);
            }
        }

        await Promise.mapSeries(stateEvents, processRoomEvent);
        await Promise.mapSeries(timelineEvents, processRoomEvent);
        ephemeralEvents.forEach(function(e) {
            client.emit("event", e);
        });
        accountDataEvents.forEach(function(e) {
            client.emit("event", e);
        });
    });

    // Handle leaves (e.g. kicked rooms)
    leaveRooms.forEach(function(leaveObj) {
        const room = leaveObj.room;
        const stateEvents =
            self._mapSyncEventsFormat(leaveObj.state, room);
        const timelineEvents =
            self._mapSyncEventsFormat(leaveObj.timeline, room);
        const accountDataEvents =
            self._mapSyncEventsFormat(leaveObj.account_data);

        self._processRoomEvents(room, stateEvents, timelineEvents);
        room.addAccountData(accountDataEvents);

        room.recalculate(client.credentials.userId);
        if (leaveObj.isBrandNewRoom) {
            client.store.storeRoom(room);
            client.emit("Room", room);
        }

        self._processEventsForNotifs(room, timelineEvents);

        stateEvents.forEach(function(e) {
            client.emit("event", e);
        });
        timelineEvents.forEach(function(e) {
            client.emit("event", e);
        });
        accountDataEvents.forEach(function(e) {
            client.emit("event", e);
        });
    });

    // update the notification timeline, if appropriate.
    // we only do this for live events, as otherwise we can't order them sanely
    // in the timeline relative to ones paginated in by /notifications.
    // XXX: we could fix this by making EventTimeline support chronological
    // ordering... but it doesn't, right now.
    if (syncEventData.oldSyncToken && this._notifEvents.length) {
        this._notifEvents.sort(function(a, b) {
            return a.getTs() - b.getTs();
        });
        this._notifEvents.forEach(function(event) {
            client.getNotifTimelineSet().addLiveEvent(event);
        });
    }

    // Handle device list updates
    if (data.device_lists) {
        if (this.opts.crypto) {
            await this.opts.crypto.handleDeviceListChanges(
                syncEventData, data.device_lists,
            );
        } else {
            // FIXME if we *don't* have a crypto module, we still need to
            // invalidate the device lists. But that would require a
            // substantial bit of rework :/.
        }
    }

    // Handle one_time_keys_count
    if (this.opts.crypto && data.device_one_time_keys_count) {
        const currentCount = data.device_one_time_keys_count.signed_curve25519 || 0;
        this.opts.crypto.updateOneTimeKeyCount(currentCount);
    }
};

/**
 * Starts polling the connectivity check endpoint
 * @param {number} delay How long to delay until the first poll.
 *        defaults to a short, randomised interval (to prevent
 *        tightlooping if /versions succeeds but /sync etc. fail).
 * @return {promise} which resolves once the connection returns
 */
SyncApi.prototype._startKeepAlives = function(delay) {
    if (delay === undefined) {
        delay = 2000 + Math.floor(Math.random() * 5000);
    }

    if (this._keepAliveTimer !== null) {
        clearTimeout(this._keepAliveTimer);
    }
    const self = this;
    if (delay > 0) {
        self._keepAliveTimer = setTimeout(
            self._pokeKeepAlive.bind(self),
            delay,
        );
    } else {
        self._pokeKeepAlive();
    }
    if (!this._connectionReturnedDefer) {
        this._connectionReturnedDefer = Promise.defer();
    }
    return this._connectionReturnedDefer.promise;
};

/**
 * Make a dummy call to /_matrix/client/versions, to see if the HS is
 * reachable.
 *
 * On failure, schedules a call back to itself. On success, resolves
 * this._connectionReturnedDefer.
 */
SyncApi.prototype._pokeKeepAlive = function() {
    const self = this;
    function success() {
        clearTimeout(self._keepAliveTimer);
        if (self._connectionReturnedDefer) {
            self._connectionReturnedDefer.resolve();
            self._connectionReturnedDefer = null;
        }
    }

    this.client._http.request(
        undefined, // callback
        "GET", "/_matrix/client/versions",
        undefined, // queryParams
        undefined, // data
        {
            prefix: '',
            localTimeoutMs: 15 * 1000,
        },
    ).done(function() {
        success();
    }, function(err) {
        if (err.httpStatus == 400) {
            // treat this as a success because the server probably just doesn't
            // support /versions: point is, we're getting a response.
            // We wait a short time though, just in case somehow the server
            // is in a mode where it 400s /versions responses and sync etc.
            // responses fail, this will mean we don't hammer in a loop.
            self._keepAliveTimer = setTimeout(success, 2000);
        } else {
            self._keepAliveTimer = setTimeout(
                self._pokeKeepAlive.bind(self),
                5000 + Math.floor(Math.random() * 5000),
            );
            // A keepalive has failed, so we emit the
            // error state (whether or not this is the
            // first failure).
            // Note we do this after setting the timer:
            // this lets the unit tests advance the mock
            // clock when the get the error.
            self._updateSyncState("ERROR", { error: err });
        }
    });
};

/**
 * @param {Object} groupsSection Groups section object, eg. response.groups.invite
 * @param {string} sectionName Which section this is ('invite', 'join' or 'leave')
 */
SyncApi.prototype._processGroupSyncEntry = function(groupsSection, sectionName) {
    // Processes entries from 'groups' section of the sync stream
    for (const groupId of Object.keys(groupsSection)) {
        const groupInfo = groupsSection[groupId];
        let group = this.client.store.getGroup(groupId);
        const isBrandNew = group === null;
        if (group === null) {
            group = this.createGroup(groupId);
        }
        if (groupInfo.profile) {
            group.setProfile(
                groupInfo.profile.name, groupInfo.profile.avatar_url,
            );
        }
        if (groupInfo.inviter) {
            group.setInviter({userId: groupInfo.inviter});
        }
        group.setMyMembership(sectionName);
        if (isBrandNew) {
            // Now we've filled in all the fields, emit the Group event
            this.client.emit("Group", group);
        }
    }
};

/**
 * @param {Object} obj
 * @return {Object[]}
 */
SyncApi.prototype._mapSyncResponseToRoomArray = function(obj) {
    // Maps { roomid: {stuff}, roomid: {stuff} }
    // to
    // [{stuff+Room+isBrandNewRoom}, {stuff+Room+isBrandNewRoom}]
    const client = this.client;
    const self = this;
    return utils.keys(obj).map(function(roomId) {
        const arrObj = obj[roomId];
        let room = client.store.getRoom(roomId);
        let isBrandNewRoom = false;
        if (!room) {
            room = self.createRoom(roomId);
            isBrandNewRoom = true;
        }
        arrObj.room = room;
        arrObj.isBrandNewRoom = isBrandNewRoom;
        return arrObj;
    });
};

/**
 * @param {Object} obj
 * @param {Room} room
 * @return {MatrixEvent[]}
 */
SyncApi.prototype._mapSyncEventsFormat = function(obj, room) {
    if (!obj || !utils.isArray(obj.events)) {
        return [];
    }
    const mapper = this.client.getEventMapper();
    return obj.events.map(function(e) {
        if (room) {
            e.room_id = room.roomId;
        }
        return mapper(e);
    });
};

/**
 * @param {Room} room
 */
SyncApi.prototype._resolveInvites = function(room) {
    if (!room || !this.opts.resolveInvitesToProfiles) {
        return;
    }
    const client = this.client;
    // For each invited room member we want to give them a displayname/avatar url
    // if they have one (the m.room.member invites don't contain this).
    room.getMembersWithMembership("invite").forEach(function(member) {
        if (member._requestedProfileInfo) {
            return;
        }
        member._requestedProfileInfo = true;
        // try to get a cached copy first.
        const user = client.getUser(member.userId);
        let promise;
        if (user) {
            promise = Promise.resolve({
                avatar_url: user.avatarUrl,
                displayname: user.displayName,
            });
        } else {
            promise = client.getProfileInfo(member.userId);
        }
        promise.done(function(info) {
            // slightly naughty by doctoring the invite event but this means all
            // the code paths remain the same between invite/join display name stuff
            // which is a worthy trade-off for some minor pollution.
            const inviteEvent = member.events.member;
            if (inviteEvent.getContent().membership !== "invite") {
                // between resolving and now they have since joined, so don't clobber
                return;
            }
            inviteEvent.getContent().avatar_url = info.avatar_url;
            inviteEvent.getContent().displayname = info.displayname;
            // fire listeners
            member.setMembershipEvent(inviteEvent, room.currentState);
        }, function(err) {
            // OH WELL.
        });
    });
};

/**
 * @param {Room} room
 * @param {MatrixEvent[]} stateEventList A list of state events. This is the state
 * at the *START* of the timeline list if it is supplied.
 * @param {MatrixEvent[]} [timelineEventList] A list of timeline events. Lower index
 * is earlier in time. Higher index is later.
 */
SyncApi.prototype._processRoomEvents = function(room, stateEventList,
                                                timelineEventList) {
    timelineEventList = timelineEventList || [];
    const client = this.client;
    // "old" and "current" state are the same initially; they
    // start diverging if the user paginates.
    // We must deep copy otherwise membership changes in old state
    // will leak through to current state!
    const oldStateEvents = utils.map(
        utils.deepCopy(
            stateEventList.map(function(mxEvent) {
                return mxEvent.event;
            }),
        ), client.getEventMapper(),
    );
    const stateEvents = stateEventList;

    // set the state of the room to as it was before the timeline executes
    //
    // XXX: what if we've already seen (some of) the events in the timeline,
    // and they modify some of the state set in stateEvents? In that case we'll
    // end up with the state from stateEvents, instead of the more recent state
    // from the timeline.
    room.oldState.setStateEvents(oldStateEvents);
    room.currentState.setStateEvents(stateEvents);

    this._resolveInvites(room);

    // recalculate the room name at this point as adding events to the timeline
    // may make notifications appear which should have the right name.
    room.recalculate(this.client.credentials.userId);

    // execute the timeline events, this will begin to diverge the current state
    // if the timeline has any state events in it.
    // This also needs to be done before running push rules on the events as they need
    // to be decorated with sender etc.
    room.addLiveEvents(timelineEventList);
};

/**
 * Takes a list of timelineEvents and adds and adds to _notifEvents
 * as appropriate.
 * This must be called after the room the events belong to has been stored.
 *
 * @param {Room} room
 * @param {MatrixEvent[]} [timelineEventList] A list of timeline events. Lower index
 * is earlier in time. Higher index is later.
 */
SyncApi.prototype._processEventsForNotifs = function(room, timelineEventList) {
    // gather our notifications into this._notifEvents
    if (this.client.getNotifTimelineSet()) {
        for (let i = 0; i < timelineEventList.length; i++) {
            const pushActions = this.client.getPushActionsForEvent(timelineEventList[i]);
            if (pushActions && pushActions.notify &&
                pushActions.tweaks && pushActions.tweaks.highlight) {
                this._notifEvents.push(timelineEventList[i]);
            }
        }
    }
};

/**
 * @return {string}
 */
SyncApi.prototype._getGuestFilter = function() {
    const guestRooms = this.client._guestRooms; // FIXME: horrible gut-wrenching
    if (!guestRooms) {
        return "{}";
    }
    // we just need to specify the filter inline if we're a guest because guests
    // can't create filters.
    return JSON.stringify({
        room: {
            timeline: {
                limit: 20,
            },
        },
    });
};

/**
 * Sets the sync state and emits an event to say so
 * @param {String} newState The new state string
 * @param {Object} data Object of additional data to emit in the event
 */
SyncApi.prototype._updateSyncState = function(newState, data) {
    const old = this._syncState;
    this._syncState = newState;
    this.client.emit("sync", this._syncState, old, data);
};

/**
 * Event handler for the 'online' event
 * This event is generally unreliable and precise behaviour
 * varies between browsers, so we poll for connectivity too,
 * but this might help us reconnect a little faster.
 */
SyncApi.prototype._onOnline = function() {
    debuglog("Browser thinks we are back online");
    this._startKeepAlives(0);
};

function createNewUser(client, userId) {
    const user = new User(userId);
    client.reEmitter.reEmit(user, [
        "User.avatarUrl", "User.displayName", "User.presence",
        "User.currentlyActive", "User.lastPresenceTs",
    ]);
    return user;
}

/** */
module.exports = SyncApi;<|MERGE_RESOLUTION|>--- conflicted
+++ resolved
@@ -643,18 +643,14 @@
         catchingUp: this._catchingUp,
     };
 
-    if (this.opts.crypto && !isCachedResponse) {
+    if (this.opts.crypto) {
         // tell the crypto module we're about to process a sync
         // response
         await this.opts.crypto.onSyncWillProcess(syncEventData);
     }
 
     try {
-<<<<<<< HEAD
         await this._processSyncResponse(syncToken, data, false);
-=======
-        await this._processSyncResponse(syncEventData, data, isCachedResponse);
->>>>>>> f1e874cd
     } catch(e) {
         // log the exception with stack if we have it, else fall back
         // to the plain description
