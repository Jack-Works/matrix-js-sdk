/*
Copyright 2016 OpenMarket Ltd
Copyright 2017 Vector Creations Ltd
Copyright 2018 New Vector Ltd

Licensed under the Apache License, Version 2.0 (the "License");
you may not use this file except in compliance with the License.
You may obtain a copy of the License at

    http://www.apache.org/licenses/LICENSE-2.0

Unless required by applicable law or agreed to in writing, software
distributed under the License is distributed on an "AS IS" BASIS,
WITHOUT WARRANTIES OR CONDITIONS OF ANY KIND, either express or implied.
See the License for the specific language governing permissions and
limitations under the License.
*/
"use strict";

/**
 * @module crypto
 */

const anotherjson = require('another-json');
import Promise from 'bluebird';
import {EventEmitter} from 'events';

const utils = require("../utils");
const OlmDevice = require("./OlmDevice");
const olmlib = require("./olmlib");
const algorithms = require("./algorithms");
const DeviceInfo = require("./deviceinfo");
const DeviceVerification = DeviceInfo.DeviceVerification;
const DeviceList = require('./DeviceList').default;

import OutgoingRoomKeyRequestManager from './OutgoingRoomKeyRequestManager';
import IndexedDBCryptoStore from './store/indexeddb-crypto-store';

<<<<<<< HEAD
const Olm = global.Olm;
if (!Olm) {
    throw new Error("global.Olm is not defined");
=======
export function isCryptoAvailable() {
    return Boolean(global.Olm);
>>>>>>> 33ad65a1
}

/**
 * Cryptography bits
 *
 * This module is internal to the js-sdk; the public API is via MatrixClient.
 *
 * @constructor
 * @alias module:crypto
 *
 * @internal
 *
 * @param {module:base-apis~MatrixBaseApis} baseApis base matrix api interface
 *
 * @param {module:store/session/webstorage~WebStorageSessionStore} sessionStore
 *    Store to be used for end-to-end crypto session data
 *
 * @param {string} userId The user ID for the local user
 *
 * @param {string} deviceId The identifier for this device.
 *
 * @param {Object} clientStore the MatrixClient data store.
 *
 * @param {module:crypto/store/base~CryptoStore} cryptoStore
 *    storage for the crypto layer.
 *
 * @param {RoomList} roomList An initialised RoomList object
 */
export default function Crypto(baseApis, sessionStore, userId, deviceId,
                clientStore, cryptoStore, roomList) {
    this._baseApis = baseApis;
    this._sessionStore = sessionStore;
    this._userId = userId;
    this._deviceId = deviceId;
    this._clientStore = clientStore;
    this._cryptoStore = cryptoStore;
    this._roomList = roomList;

    // track whether this device's megolm keys are being backed up incrementally
    // to the server or not.
    // XXX: this should probably have a single source of truth from OlmAccount
    this.backupInfo = null; // The info dict from /room_keys/version
    this.backupKey = null; // The encryption key object
    this._checkedForBackup = false; // Have we checked the server for a backup we can use?

    this._olmDevice = new OlmDevice(sessionStore, cryptoStore);
    this._deviceList = new DeviceList(
        baseApis, cryptoStore, sessionStore, this._olmDevice,
    );

    // the last time we did a check for the number of one-time-keys on the
    // server.
    this._lastOneTimeKeyCheck = null;
    this._oneTimeKeyCheckInProgress = false;

    // EncryptionAlgorithm instance for each room
    this._roomEncryptors = {};

    // map from algorithm to DecryptionAlgorithm instance, for each room
    this._roomDecryptors = {};

    this._supportedAlgorithms = utils.keys(
        algorithms.DECRYPTION_CLASSES,
    );

    this._deviceKeys = {};

    this._globalBlacklistUnverifiedDevices = false;

    this._outgoingRoomKeyRequestManager = new OutgoingRoomKeyRequestManager(
         baseApis, this._deviceId, this._cryptoStore,
    );

    // list of IncomingRoomKeyRequests/IncomingRoomKeyRequestCancellations
    // we received in the current sync.
    this._receivedRoomKeyRequests = [];
    this._receivedRoomKeyRequestCancellations = [];
    // true if we are currently processing received room key requests
    this._processingRoomKeyRequests = false;
    // controls whether device tracking is delayed
    // until calling encryptEvent or trackRoomDevices,
    // or done immediately upon enabling room encryption.
    this._lazyLoadMembers = false;
    // in case _lazyLoadMembers is true,
    // track if an initial tracking of all the room members
    // has happened for a given room. This is delayed
    // to avoid loading room members as long as possible.
    this._roomDeviceTrackingState = {};
}
utils.inherits(Crypto, EventEmitter);

/**
 * Initialise the crypto module so that it is ready for use
 *
 * Returns a promise which resolves once the crypto module is ready for use.
 */
Crypto.prototype.init = async function() {
    // Olm is just an object with a .then, not a fully-fledged promise, so
    // pass it into bluebird to make it a proper promise.
    await global.Olm.init();

    const sessionStoreHasAccount = Boolean(this._sessionStore.getEndToEndAccount());
    let cryptoStoreHasAccount;
    await this._cryptoStore.doTxn(
        'readonly', [IndexedDBCryptoStore.STORE_ACCOUNT], (txn) => {
            this._cryptoStore.getAccount(txn, (pickledAccount) => {
                cryptoStoreHasAccount = Boolean(pickledAccount);
            });
        },
    );
    if (sessionStoreHasAccount && !cryptoStoreHasAccount) {
        // we're about to migrate to the crypto store
        this.emit("crypto.warning", 'CRYPTO_WARNING_ACCOUNT_MIGRATED');
    } else if (sessionStoreHasAccount && cryptoStoreHasAccount) {
        // There's an account in both stores: an old version of
        // the code has been run against this store.
        this.emit("crypto.warning", 'CRYPTO_WARNING_OLD_VERSION_DETECTED');
    }

    await this._olmDevice.init();
    await this._deviceList.load();

    // build our device keys: these will later be uploaded
    this._deviceKeys["ed25519:" + this._deviceId] =
        this._olmDevice.deviceEd25519Key;
    this._deviceKeys["curve25519:" + this._deviceId] =
        this._olmDevice.deviceCurve25519Key;

    let myDevices = this._deviceList.getRawStoredDevicesForUser(
        this._userId,
    );

    if (!myDevices) {
        myDevices = {};
    }

    if (!myDevices[this._deviceId]) {
        // add our own deviceinfo to the sessionstore
        const deviceInfo = {
            keys: this._deviceKeys,
            algorithms: this._supportedAlgorithms,
            verified: DeviceVerification.VERIFIED,
            known: true,
        };

        myDevices[this._deviceId] = deviceInfo;
        this._deviceList.storeDevicesForUser(
            this._userId, myDevices,
        );
        this._deviceList.saveIfDirty();
    }

    this._checkAndStartKeyBackup();
};

/**
 * Check the server for an active key backup and
 * if one is present and has a valid signature from
 * one of the user's verified devices, start backing up
 * to it.
 */
Crypto.prototype._checkAndStartKeyBackup = async function() {
    console.log("Checking key backup status...");
    let backupInfo;
    try {
        backupInfo = await this._baseApis.getKeyBackupVersion();
    } catch (e) {
        console.log("Error checking for active key backup", e);
        if (Number.isFinite(e.httpStatus) && e.httpStatus / 100 === 4) {
            // well that's told us. we won't try again.
            this._checkedForBackup = true;
        }
        return;
    }
    this._checkedForBackup = true;

    const trustInfo = await this.isKeyBackupTrusted(backupInfo);

    if (trustInfo.usable && !this.backupInfo) {
        console.log("Found usable key backup: enabling key backups");
        this._baseApis.enableKeyBackup(backupInfo);
    } else if (!trustInfo.usable && this.backupInfo) {
        console.log("No usable key backup: disabling key backup");
        this._baseApis.disableKeyBackup();
    } else if (!trustInfo.usable && !this.backupInfo) {
        console.log("No usable key backup: not enabling key backup");
    }
};

/**
 * Forces a re-check of the key backup and enables/disables it
 * as appropriate
 *
 * @param {object} backupInfo Backup info from /room_keys/version endpoint
 */
Crypto.prototype.checkKeyBackup = async function(backupInfo) {
    this._checkedForBackup = false;
    await this._checkAndStartKeyBackup();
};

/**
 * @param {object} backupInfo key backup info dict from /room_keys/version
 * @return {object} {
 *     usable: [bool], // is the backup trusted, true iff there is a sig that is valid & from a trusted device
 *     sigs: [
 *         valid: [bool],
 *         device: [DeviceInfo],
 *     ]
 * }
 */
Crypto.prototype.isKeyBackupTrusted = async function(backupInfo) {
    const ret = {
        usable: false,
        sigs: [],
    };

    if (
        !backupInfo ||
        !backupInfo.algorithm ||
        !backupInfo.auth_data ||
        !backupInfo.auth_data.public_key ||
        !backupInfo.auth_data.signatures
    ) {
        console.log("Key backup is absent or missing required data");
        return ret;
    }

    const mySigs = backupInfo.auth_data.signatures[this._userId];
    if (!mySigs || mySigs.length === 0) {
        console.log("Ignoring key backup because it lacks any signatures from this user");
        return ret;
    }

    for (const keyId of Object.keys(mySigs)) {
        const device = this._deviceList.getStoredDevice(
            this._userId, keyId.split(':')[1], // XXX: is this how we're supposed to get the device ID?
        );
        if (!device) {
            console.log("Ignoring signature from unknown key " + keyId);
            continue;
        }
        const sigInfo = { device };
        try {
            await olmlib.verifySignature(
                this._olmDevice,
                backupInfo.auth_data,
                this._userId,
                device.deviceId,
                device.getFingerprint(),
            );
            sigInfo.valid = true;
        } catch (e) {
            console.log("Bad signature from device " + device.deviceId, e);
            sigInfo.valid = false;
        }
        ret.sigs.push(sigInfo);
    }

    ret.usable = ret.sigs.some((s) => s.valid && s.device.isVerified());
    return ret;
};

/**
 */
Crypto.prototype.enableLazyLoading = function() {
    this._lazyLoadMembers = true;
};

/**
 * Tell the crypto module to register for MatrixClient events which it needs to
 * listen for
 *
 * @param {external:EventEmitter} eventEmitter event source where we can register
 *    for event notifications
 */
Crypto.prototype.registerEventHandlers = function(eventEmitter) {
    const crypto = this;

    eventEmitter.on("RoomMember.membership", function(event, member, oldMembership) {
        try {
            crypto._onRoomMembership(event, member, oldMembership);
        } catch (e) {
             console.error("Error handling membership change:", e);
        }
    });

    eventEmitter.on("toDeviceEvent", function(event) {
        crypto._onToDeviceEvent(event);
    });
};


/** Start background processes related to crypto */
Crypto.prototype.start = function() {
    this._outgoingRoomKeyRequestManager.start();
};

/** Stop background processes related to crypto */
Crypto.prototype.stop = function() {
    this._outgoingRoomKeyRequestManager.stop();
};

/**
 * @return {string} The version of Olm.
 */
Crypto.getOlmVersion = function() {
    return OlmDevice.getOlmVersion();
};

/**
 * Get the Ed25519 key for this device
 *
 * @return {string} base64-encoded ed25519 key.
 */
Crypto.prototype.getDeviceEd25519Key = function() {
    return this._olmDevice.deviceEd25519Key;
};

/**
 * Set the global override for whether the client should ever send encrypted
 * messages to unverified devices.  This provides the default for rooms which
 * do not specify a value.
 *
 * @param {boolean} value whether to blacklist all unverified devices by default
 */
Crypto.prototype.setGlobalBlacklistUnverifiedDevices = function(value) {
    this._globalBlacklistUnverifiedDevices = value;
};

/**
 * @return {boolean} whether to blacklist all unverified devices by default
 */
Crypto.prototype.getGlobalBlacklistUnverifiedDevices = function() {
    return this._globalBlacklistUnverifiedDevices;
};

/**
 * Upload the device keys to the homeserver.
 * @return {object} A promise that will resolve when the keys are uploaded.
 */
Crypto.prototype.uploadDeviceKeys = function() {
    const crypto = this;
    const userId = crypto._userId;
    const deviceId = crypto._deviceId;

    const deviceKeys = {
        algorithms: crypto._supportedAlgorithms,
        device_id: deviceId,
        keys: crypto._deviceKeys,
        user_id: userId,
    };

    return crypto._signObject(deviceKeys).then(() => {
        crypto._baseApis.uploadKeysRequest({
            device_keys: deviceKeys,
        }, {
            // for now, we set the device id explicitly, as we may not be using the
            // same one as used in login.
            device_id: deviceId,
        });
    });
};

/**
 * Stores the current one_time_key count which will be handled later (in a call of
 * onSyncCompleted). The count is e.g. coming from a /sync response.
 *
 * @param {Number} currentCount The current count of one_time_keys to be stored
 */
Crypto.prototype.updateOneTimeKeyCount = function(currentCount) {
    if (isFinite(currentCount)) {
        this._oneTimeKeyCount = currentCount;
    } else {
        throw new TypeError("Parameter for updateOneTimeKeyCount has to be a number");
    }
};

// check if it's time to upload one-time keys, and do so if so.
function _maybeUploadOneTimeKeys(crypto) {
    // frequency with which to check & upload one-time keys
    const uploadPeriod = 1000 * 60; // one minute

    // max number of keys to upload at once
    // Creating keys can be an expensive operation so we limit the
    // number we generate in one go to avoid blocking the application
    // for too long.
    const maxKeysPerCycle = 5;

    if (crypto._oneTimeKeyCheckInProgress) {
        return;
    }

    const now = Date.now();
    if (crypto._lastOneTimeKeyCheck !== null &&
        now - crypto._lastOneTimeKeyCheck < uploadPeriod
       ) {
        // we've done a key upload recently.
        return;
    }

    crypto._lastOneTimeKeyCheck = now;

    // We need to keep a pool of one time public keys on the server so that
    // other devices can start conversations with us. But we can only store
    // a finite number of private keys in the olm Account object.
    // To complicate things further then can be a delay between a device
    // claiming a public one time key from the server and it sending us a
    // message. We need to keep the corresponding private key locally until
    // we receive the message.
    // But that message might never arrive leaving us stuck with duff
    // private keys clogging up our local storage.
    // So we need some kind of enginering compromise to balance all of
    // these factors.

    // Check how many keys we can store in the Account object.
    const maxOneTimeKeys = crypto._olmDevice.maxNumberOfOneTimeKeys();
    // Try to keep at most half that number on the server. This leaves the
    // rest of the slots free to hold keys that have been claimed from the
    // server but we haven't recevied a message for.
    // If we run out of slots when generating new keys then olm will
    // discard the oldest private keys first. This will eventually clean
    // out stale private keys that won't receive a message.
    const keyLimit = Math.floor(maxOneTimeKeys / 2);

    function uploadLoop(keyCount) {
        if (keyLimit <= keyCount) {
            // If we don't need to generate any more keys then we are done.
            return Promise.resolve();
        }

        const keysThisLoop = Math.min(keyLimit - keyCount, maxKeysPerCycle);

        // Ask olm to generate new one time keys, then upload them to synapse.
        return crypto._olmDevice.generateOneTimeKeys(keysThisLoop).then(() => {
            return _uploadOneTimeKeys(crypto);
        }).then((res) => {
            if (res.one_time_key_counts && res.one_time_key_counts.signed_curve25519) {
                // if the response contains a more up to date value use this
                // for the next loop
                return uploadLoop(res.one_time_key_counts.signed_curve25519);
            } else {
                throw new Error("response for uploading keys does not contain "
                              + "one_time_key_counts.signed_curve25519");
            }
        });
    }

    crypto._oneTimeKeyCheckInProgress = true;
    Promise.resolve().then(() => {
        if (crypto._oneTimeKeyCount !== undefined) {
            // We already have the current one_time_key count from a /sync response.
            // Use this value instead of asking the server for the current key count.
            return Promise.resolve(crypto._oneTimeKeyCount);
        }
        // ask the server how many keys we have
        return crypto._baseApis.uploadKeysRequest({}, {
            device_id: crypto._deviceId,
        }).then((res) => {
            return res.one_time_key_counts.signed_curve25519 || 0;
        });
    }).then((keyCount) => {
        // Start the uploadLoop with the current keyCount. The function checks if
        // we need to upload new keys or not.
        // If there are too many keys on the server then we don't need to
        // create any more keys.
        return uploadLoop(keyCount);
    }).catch((e) => {
        console.error("Error uploading one-time keys", e.stack || e);
    }).finally(() => {
        // reset _oneTimeKeyCount to prevent start uploading based on old data.
        // it will be set again on the next /sync-response
        crypto._oneTimeKeyCount = undefined;
        crypto._oneTimeKeyCheckInProgress = false;
    }).done();
}

// returns a promise which resolves to the response
async function _uploadOneTimeKeys(crypto) {
    const oneTimeKeys = await crypto._olmDevice.getOneTimeKeys();
    const oneTimeJson = {};

    const promises = [];

    for (const keyId in oneTimeKeys.curve25519) {
        if (oneTimeKeys.curve25519.hasOwnProperty(keyId)) {
            const k = {
                key: oneTimeKeys.curve25519[keyId],
            };
            oneTimeJson["signed_curve25519:" + keyId] = k;
            promises.push(crypto._signObject(k));
        }
    }

    await Promise.all(promises);

    const res = await crypto._baseApis.uploadKeysRequest({
        one_time_keys: oneTimeJson,
    }, {
        // for now, we set the device id explicitly, as we may not be using the
        // same one as used in login.
        device_id: crypto._deviceId,
    });

    await crypto._olmDevice.markKeysAsPublished();
    return res;
}

/**
 * Download the keys for a list of users and stores the keys in the session
 * store.
 * @param {Array} userIds The users to fetch.
 * @param {bool} forceDownload Always download the keys even if cached.
 *
 * @return {Promise} A promise which resolves to a map userId->deviceId->{@link
 * module:crypto/deviceinfo|DeviceInfo}.
 */
Crypto.prototype.downloadKeys = function(userIds, forceDownload) {
    return this._deviceList.downloadKeys(userIds, forceDownload);
};

/**
 * Get the stored device keys for a user id
 *
 * @param {string} userId the user to list keys for.
 *
 * @return {module:crypto/deviceinfo[]|null} list of devices, or null if we haven't
 * managed to get a list of devices for this user yet.
 */
Crypto.prototype.getStoredDevicesForUser = function(userId) {
    return this._deviceList.getStoredDevicesForUser(userId);
};

/**
 * Get the stored keys for a single device
 *
 * @param {string} userId
 * @param {string} deviceId
 *
 * @return {module:crypto/deviceinfo?} device, or undefined
 * if we don't know about this device
 */
Crypto.prototype.getStoredDevice = function(userId, deviceId) {
    return this._deviceList.getStoredDevice(userId, deviceId);
};

/**
 * Save the device list, if necessary
 *
 * @param {integer} delay Time in ms before which the save actually happens.
 *     By default, the save is delayed for a short period in order to batch
 *     multiple writes, but this behaviour can be disabled by passing 0.
 *
 * @return {Promise<bool>} true if the data was saved, false if
 *     it was not (eg. because no changes were pending). The promise
 *     will only resolve once the data is saved, so may take some time
 *     to resolve.
 */
Crypto.prototype.saveDeviceList = function(delay) {
    return this._deviceList.saveIfDirty(delay);
};

/**
 * Update the blocked/verified state of the given device
 *
 * @param {string} userId owner of the device
 * @param {string} deviceId unique identifier for the device
 *
 * @param {?boolean} verified whether to mark the device as verified. Null to
 *     leave unchanged.
 *
 * @param {?boolean} blocked whether to mark the device as blocked. Null to
 *      leave unchanged.
 *
 * @param {?boolean} known whether to mark that the user has been made aware of
 *      the existence of this device. Null to leave unchanged
 *
 * @return {Promise<module:crypto/deviceinfo>} updated DeviceInfo
 */
Crypto.prototype.setDeviceVerification = async function(
    userId, deviceId, verified, blocked, known,
) {
    const devices = this._deviceList.getRawStoredDevicesForUser(userId);
    if (!devices || !devices[deviceId]) {
        throw new Error("Unknown device " + userId + ":" + deviceId);
    }

    const dev = devices[deviceId];
    let verificationStatus = dev.verified;

    if (verified) {
        verificationStatus = DeviceVerification.VERIFIED;
    } else if (verified !== null && verificationStatus == DeviceVerification.VERIFIED) {
        verificationStatus = DeviceVerification.UNVERIFIED;
    }

    if (blocked) {
        verificationStatus = DeviceVerification.BLOCKED;
    } else if (blocked !== null && verificationStatus == DeviceVerification.BLOCKED) {
        verificationStatus = DeviceVerification.UNVERIFIED;
    }

    let knownStatus = dev.known;
    if (known !== null && known !== undefined) {
        knownStatus = known;
    }

    if (dev.verified !== verificationStatus || dev.known !== knownStatus) {
        dev.verified = verificationStatus;
        dev.known = knownStatus;
        this._deviceList.storeDevicesForUser(userId, devices);
        this._deviceList.saveIfDirty();
    }
    return DeviceInfo.fromStorage(dev, deviceId);
};


/**
 * Get information on the active olm sessions with a user
 * <p>
 * Returns a map from device id to an object with keys 'deviceIdKey' (the
 * device's curve25519 identity key) and 'sessions' (an array of objects in the
 * same format as that returned by
 * {@link module:crypto/OlmDevice#getSessionInfoForDevice}).
 * <p>
 * This method is provided for debugging purposes.
 *
 * @param {string} userId id of user to inspect
 *
 * @return {Promise<Object.<string, {deviceIdKey: string, sessions: object[]}>>}
 */
Crypto.prototype.getOlmSessionsForUser = async function(userId) {
    const devices = this.getStoredDevicesForUser(userId) || [];
    const result = {};
    for (let j = 0; j < devices.length; ++j) {
        const device = devices[j];
        const deviceKey = device.getIdentityKey();
        const sessions = await this._olmDevice.getSessionInfoForDevice(deviceKey);

        result[device.deviceId] = {
            deviceIdKey: deviceKey,
            sessions: sessions,
        };
    }
    return result;
};


/**
 * Get the device which sent an event
 *
 * @param {module:models/event.MatrixEvent} event event to be checked
 *
 * @return {module:crypto/deviceinfo?}
 */
Crypto.prototype.getEventSenderDeviceInfo = function(event) {
    const senderKey = event.getSenderKey();
    const algorithm = event.getWireContent().algorithm;

    if (!senderKey || !algorithm) {
        return null;
    }

    const forwardingChain = event.getForwardingCurve25519KeyChain();
    if (forwardingChain.length > 0) {
        // we got this event from somewhere else
        // TODO: check if we can trust the forwarders.
        return null;
    }

    // senderKey is the Curve25519 identity key of the device which the event
    // was sent from. In the case of Megolm, it's actually the Curve25519
    // identity key of the device which set up the Megolm session.

    const device = this._deviceList.getDeviceByIdentityKey(
        event.getSender(), algorithm, senderKey,
    );

    if (device === null) {
        // we haven't downloaded the details of this device yet.
        return null;
    }

    // so far so good, but now we need to check that the sender of this event
    // hadn't advertised someone else's Curve25519 key as their own. We do that
    // by checking the Ed25519 claimed by the event (or, in the case of megolm,
    // the event which set up the megolm session), to check that it matches the
    // fingerprint of the purported sending device.
    //
    // (see https://github.com/vector-im/vector-web/issues/2215)

    const claimedKey = event.getClaimedEd25519Key();
    if (!claimedKey) {
        console.warn("Event " + event.getId() + " claims no ed25519 key: " +
                     "cannot verify sending device");
        return null;
    }

    if (claimedKey !== device.getFingerprint()) {
        console.warn(
            "Event " + event.getId() + " claims ed25519 key " + claimedKey +
                "but sender device has key " + device.getFingerprint());
        return null;
    }

    return device;
};

/**
 * Forces the current outbound group session to be discarded such
 * that another one will be created next time an event is sent.
 *
 * @param {string} roomId The ID of the room to discard the session for
 *
 * This should not normally be necessary.
 */
Crypto.prototype.forceDiscardSession = function(roomId) {
    const alg = this._roomEncryptors[roomId];
    if (alg === undefined) throw new Error("Room not encrypted");
    if (alg.forceDiscardSession === undefined) {
        throw new Error("Room encryption algorithm doesn't support session discarding");
    }
    alg.forceDiscardSession();
};

/**
 * Configure a room to use encryption (ie, save a flag in the sessionstore).
 *
 * @param {string} roomId The room ID to enable encryption in.
 *
 * @param {object} config The encryption config for the room.
 *
 * @param {boolean=} inhibitDeviceQuery true to suppress device list query for
 *   users in the room (for now). In case lazy loading is enabled,
 *   the device query is always inhibited as the members are not tracked.
 */
Crypto.prototype.setRoomEncryption = async function(roomId, config, inhibitDeviceQuery) {
    // if state is being replayed from storage, we might already have a configuration
    // for this room as they are persisted as well.
    // We just need to make sure the algorithm is initialized in this case.
    // However, if the new config is different,
    // we should bail out as room encryption can't be changed once set.
    const existingConfig = this._roomList.getRoomEncryption(roomId);
    if (existingConfig) {
        if (JSON.stringify(existingConfig) != JSON.stringify(config)) {
            console.error("Ignoring m.room.encryption event which requests " +
                          "a change of config in " + roomId);
            return;
        }
    }
    // if we already have encryption in this room, we should ignore this event,
    // as it would reset the encryption algorithm.
    // This is at least expected to be called twice, as sync calls onCryptoEvent
    // for both the timeline and state sections in the /sync response,
    // the encryption event would appear in both.
    // If it's called more than twice though,
    // it signals a bug on client or server.
    const existingAlg = this._roomEncryptors[roomId];
    if (existingAlg) {
        return;
    }

    // _roomList.getRoomEncryption will not race with _roomList.setRoomEncryption
    // because it first stores in memory. We should await the promise only
    // after all the in-memory state (_roomEncryptors and _roomList) has been updated
    // to avoid races when calling this method multiple times. Hence keep a hold of the promise.
    let storeConfigPromise = null;
    if(!existingConfig) {
        storeConfigPromise = this._roomList.setRoomEncryption(roomId, config);
    }

    const AlgClass = algorithms.ENCRYPTION_CLASSES[config.algorithm];
    if (!AlgClass) {
        throw new Error("Unable to encrypt with " + config.algorithm);
    }

    const alg = new AlgClass({
        userId: this._userId,
        deviceId: this._deviceId,
        crypto: this,
        olmDevice: this._olmDevice,
        baseApis: this._baseApis,
        roomId: roomId,
        config: config,
    });
    this._roomEncryptors[roomId] = alg;

    if (storeConfigPromise) {
        await storeConfigPromise;
    }

    if (!this._lazyLoadMembers) {
        console.log("Enabling encryption in " + roomId + "; " +
            "starting to track device lists for all users therein");

        await this.trackRoomDevices(roomId);
        // TODO: this flag is only not used from MatrixClient::setRoomEncryption
        // which is never used (inside riot at least)
        // but didn't want to remove it as it technically would
        // be a breaking change.
        if(!this.inhibitDeviceQuery) {
            this._deviceList.refreshOutdatedDeviceLists();
        }
    } else {
        console.log("Enabling encryption in " + roomId);
    }
};


/**
 * Make sure we are tracking the device lists for all users in this room.
 *
 * @param {string} roomId The room ID to start tracking devices in.
 * @returns {Promise} when all devices for the room have been fetched and marked to track
 */
Crypto.prototype.trackRoomDevices = function(roomId) {
    const trackMembers = async () => {
        // not an encrypted room
        if (!this._roomEncryptors[roomId]) {
            return;
        }
        const room = this._clientStore.getRoom(roomId);
        if (!room) {
            throw new Error(`Unable to start tracking devices in unknown room ${roomId}`);
        }
        console.log(`Starting to track devices for room ${roomId} ...`);
        const members = await room.getEncryptionTargetMembers();
        members.forEach((m) => {
            this._deviceList.startTrackingDeviceList(m.userId);
        });
    };

    let promise = this._roomDeviceTrackingState[roomId];
    if (!promise) {
        promise = trackMembers();
        this._roomDeviceTrackingState[roomId] = promise;
    }
    return promise;
};

/**
 * @typedef {Object} module:crypto~OlmSessionResult
 * @property {module:crypto/deviceinfo} device  device info
 * @property {string?} sessionId base64 olm session id; null if no session
 *    could be established
 */

/**
 * Try to make sure we have established olm sessions for all known devices for
 * the given users.
 *
 * @param {string[]} users list of user ids
 *
 * @return {module:client.Promise} resolves once the sessions are complete, to
 *    an Object mapping from userId to deviceId to
 *    {@link module:crypto~OlmSessionResult}
 */
Crypto.prototype.ensureOlmSessionsForUsers = function(users) {
    const devicesByUser = {};

    for (let i = 0; i < users.length; ++i) {
        const userId = users[i];
        devicesByUser[userId] = [];

        const devices = this.getStoredDevicesForUser(userId) || [];
        for (let j = 0; j < devices.length; ++j) {
            const deviceInfo = devices[j];

            const key = deviceInfo.getIdentityKey();
            if (key == this._olmDevice.deviceCurve25519Key) {
                // don't bother setting up session to ourself
                continue;
            }
            if (deviceInfo.verified == DeviceVerification.BLOCKED) {
                // don't bother setting up sessions with blocked users
                continue;
            }

            devicesByUser[userId].push(deviceInfo);
        }
    }

    return olmlib.ensureOlmSessionsForDevices(
        this._olmDevice, this._baseApis, devicesByUser,
    );
};

/**
 * Get a list containing all of the room keys
 *
 * @return {module:crypto/OlmDevice.MegolmSessionData[]} a list of session export objects
 */
Crypto.prototype.exportRoomKeys = async function() {
    const exportedSessions = [];
    await this._cryptoStore.doTxn(
        'readonly', [IndexedDBCryptoStore.STORE_INBOUND_GROUP_SESSIONS], (txn) => {
            this._cryptoStore.getAllEndToEndInboundGroupSessions(txn, (s) => {
                if (s === null) return;

                const sess = this._olmDevice.exportInboundGroupSession(
                    s.senderKey, s.sessionId, s.sessionData,
                );
                sess.algorithm = olmlib.MEGOLM_ALGORITHM;
                exportedSessions.push(sess);
            });
        },
    );

    return exportedSessions;
};

/**
 * Import a list of room keys previously exported by exportRoomKeys
 *
 * @param {Object[]} keys a list of session export objects
 * @return {module:client.Promise} a promise which resolves once the keys have been imported
 */
Crypto.prototype.importRoomKeys = function(keys) {
    return Promise.map(
        keys, (key) => {
            if (!key.room_id || !key.algorithm) {
                console.warn("ignoring room key entry with missing fields", key);
                return null;
            }

            const alg = this._getRoomDecryptor(key.room_id, key.algorithm);
            return alg.importRoomKey(key);
        },
    );
};

Crypto.prototype._backupPayloadForSession = function(
    senderKey, forwardingCurve25519KeyChain,
    sessionId, sessionKey, keysClaimed,
    exportFormat,
) {
    // new session.
    const session = new Olm.InboundGroupSession();
    try {
        if (exportFormat) {
            session.import_session(sessionKey);
        } else {
            session.create(sessionKey);
        }
        if (sessionId != session.session_id()) {
            throw new Error(
                "Mismatched group session ID from senderKey: " +
                    senderKey,
            );
        }

        if (!exportFormat) {
            sessionKey = session.export_session();
        }
        const firstKnownIndex = session.first_known_index();

        const sessionData = {
            algorithm: olmlib.MEGOLM_ALGORITHM,
            sender_key: senderKey,
            sender_claimed_keys: keysClaimed,
            session_key: sessionKey,
            forwarding_curve25519_key_chain: forwardingCurve25519KeyChain,
        };
        const encrypted = this.backupKey.encrypt(JSON.stringify(sessionData));
        return {
            first_message_index: firstKnownIndex,
            forwarded_count: forwardingCurve25519KeyChain.length,
            is_verified: false, // FIXME: how do we determine this?
            session_data: encrypted,
        };
    } finally {
        session.free();
    }
};

Crypto.prototype.backupGroupSession = function(
    roomId, senderKey, forwardingCurve25519KeyChain,
    sessionId, sessionKey, keysClaimed,
    exportFormat,
) {
    if (!this.backupInfo) {
        throw new Error("Key backups are not enabled");
    }

    const data = this._backupPayloadForSession(
        senderKey, forwardingCurve25519KeyChain,
        sessionId, sessionKey, keysClaimed,
        exportFormat,
    );
    return this._baseApis.sendKeyBackup(roomId, sessionId, this.backupInfo.version, data);
};

Crypto.prototype.backupAllGroupSessions = async function(version) {
    const keys = await this.exportRoomKeys();
    const data = {};
    for (const key of keys) {
        if (data[key.room_id] === undefined) data[key.room_id] = {sessions: {}};

        data[key.room_id]['sessions'][key.session_id] = this._backupPayloadForSession(
            key.sender_key, key.forwarding_curve25519_key_chain,
            key.session_id, key.session_key, key.sender_claimed_keys, true,
        );
    }
    return this._baseApis.sendKeyBackup(undefined, undefined, version, {rooms: data});
};

/* eslint-disable valid-jsdoc */    //https://github.com/eslint/eslint/issues/7307
/**
 * Encrypt an event according to the configuration of the room.
 *
 * @param {module:models/event.MatrixEvent} event  event to be sent
 *
 * @param {module:models/room} room destination room.
 *
 * @return {module:client.Promise?} Promise which resolves when the event has been
 *     encrypted, or null if nothing was needed
 */
/* eslint-enable valid-jsdoc */
Crypto.prototype.encryptEvent = async function(event, room) {
    if (!room) {
        throw new Error("Cannot send encrypted messages in unknown rooms");
    }

    const roomId = event.getRoomId();

    const alg = this._roomEncryptors[roomId];
    if (!alg) {
        // MatrixClient has already checked that this room should be encrypted,
        // so this is an unexpected situation.
        throw new Error(
            "Room was previously configured to use encryption, but is " +
            "no longer. Perhaps the homeserver is hiding the " +
            "configuration event.",
        );
    }

    if (!this._roomDeviceTrackingState[roomId]) {
        this.trackRoomDevices(roomId);
    }
    // wait for all the room devices to be loaded
    await this._roomDeviceTrackingState[roomId];

    let content = event.getContent();
    // If event has an m.relates_to then we need
    // to put this on the wrapping event instead
    const mRelatesTo = content['m.relates_to'];
    if (mRelatesTo) {
        // Clone content here so we don't remove `m.relates_to` from the local-echo
        content = Object.assign({}, content);
        delete content['m.relates_to'];
    }

    const encryptedContent = await alg.encryptMessage(
        room, event.getType(), content);

    if (mRelatesTo) {
        encryptedContent['m.relates_to'] = mRelatesTo;
    }

    event.makeEncrypted(
        "m.room.encrypted",
        encryptedContent,
        this._olmDevice.deviceCurve25519Key,
        this._olmDevice.deviceEd25519Key,
    );
};

/**
 * Decrypt a received event
 *
 * @param {MatrixEvent} event
 *
 * @return {Promise<module:crypto~EventDecryptionResult>} resolves once we have
 *  finished decrypting. Rejects with an `algorithms.DecryptionError` if there
 *  is a problem decrypting the event.
 */
Crypto.prototype.decryptEvent = function(event) {
    if (event.isRedacted()) {
        return Promise.resolve({
            clearEvent: {
                room_id: event.getRoomId(),
                type: "m.room.message",
                content: {},
            },
        });
    }
    const content = event.getWireContent();
    const alg = this._getRoomDecryptor(event.getRoomId(), content.algorithm);
    return alg.decryptEvent(event);
};

/**
 * Handle the notification from /sync or /keys/changes that device lists have
 * been changed.
 *
 * @param {Object} syncData Object containing sync tokens associated with this sync
 * @param {Object} syncDeviceLists device_lists field from /sync, or response from
 * /keys/changes
 */
Crypto.prototype.handleDeviceListChanges = async function(syncData, syncDeviceLists) {
    // Initial syncs don't have device change lists. We'll either get the complete list
    // of changes for the interval or will have invalidated everything in willProcessSync
    if (!syncData.oldSyncToken) return;

    // Here, we're relying on the fact that we only ever save the sync data after
    // sucessfully saving the device list data, so we're guaranteed that the device
    // list store is at least as fresh as the sync token from the sync store, ie.
    // any device changes received in sync tokens prior to the 'next' token here
    // have been processed and are reflected in the current device list.
    // If we didn't make this assumption, we'd have to use the /keys/changes API
    // to get key changes between the sync token in the device list and the 'old'
    // sync token used here to make sure we didn't miss any.
    await this._evalDeviceListChanges(syncDeviceLists);
};

/**
 * Send a request for some room keys, if we have not already done so
 *
 * @param {module:crypto~RoomKeyRequestBody} requestBody
 * @param {Array<{userId: string, deviceId: string}>} recipients
 */
Crypto.prototype.requestRoomKey = function(requestBody, recipients) {
    this._outgoingRoomKeyRequestManager.sendRoomKeyRequest(
        requestBody, recipients,
    ).catch((e) => {
        // this normally means we couldn't talk to the store
        console.error(
            'Error requesting key for event', e,
        );
    }).done();
};

/**
 * Cancel any earlier room key request
 *
 * @param {module:crypto~RoomKeyRequestBody} requestBody
 *    parameters to match for cancellation
 * @param {boolean} andResend
 *    if true, resend the key request after cancelling.
 */
Crypto.prototype.cancelRoomKeyRequest = function(requestBody, andResend) {
    this._outgoingRoomKeyRequestManager.cancelRoomKeyRequest(requestBody, andResend)
    .catch((e) => {
        console.warn("Error clearing pending room key requests", e);
    }).done();
};

/**
 * handle an m.room.encryption event
 *
 * @param {module:models/event.MatrixEvent} event encryption event
 */
Crypto.prototype.onCryptoEvent = async function(event) {
    const roomId = event.getRoomId();
    const content = event.getContent();

    try {
        // inhibit the device list refresh for now - it will happen once we've
        // finished processing the sync, in onSyncCompleted.
        await this.setRoomEncryption(roomId, content, true);
    } catch (e) {
        console.error("Error configuring encryption in room " + roomId +
                      ":", e);
    }
};

/**
 * Called before the result of a sync is procesed
 *
 * @param {Object} syncData  the data from the 'MatrixClient.sync' event
 */
Crypto.prototype.onSyncWillProcess = async function(syncData) {
    if (!syncData.oldSyncToken) {
        // If there is no old sync token, we start all our tracking from
        // scratch, so mark everything as untracked. onCryptoEvent will
        // be called for all e2e rooms during the processing of the sync,
        // at which point we'll start tracking all the users of that room.
        console.log("Initial sync performed - resetting device tracking state");
        this._deviceList.stopTrackingAllDeviceLists();
        this._roomDeviceTrackingState = {};
    }
};

/**
 * handle the completion of a /sync
 *
 * This is called after the processing of each successful /sync response.
 * It is an opportunity to do a batch process on the information received.
 *
 * @param {Object} syncData  the data from the 'MatrixClient.sync' event
 */
Crypto.prototype.onSyncCompleted = async function(syncData) {
    const nextSyncToken = syncData.nextSyncToken;

    this._deviceList.setSyncToken(syncData.nextSyncToken);
    this._deviceList.saveIfDirty();

    // catch up on any new devices we got told about during the sync.
    this._deviceList.lastKnownSyncToken = nextSyncToken;
    this._deviceList.refreshOutdatedDeviceLists();

    // we don't start uploading one-time keys until we've caught up with
    // to-device messages, to help us avoid throwing away one-time-keys that we
    // are about to receive messages for
    // (https://github.com/vector-im/riot-web/issues/2782).
    if (!syncData.catchingUp) {
        _maybeUploadOneTimeKeys(this);
        this._processReceivedRoomKeyRequests();
    }
};

/**
 * Trigger the appropriate invalidations and removes for a given
 * device list
 *
 * @param {Object} deviceLists device_lists field from /sync, or response from
 * /keys/changes
 */
Crypto.prototype._evalDeviceListChanges = async function(deviceLists) {
    if (deviceLists.changed && Array.isArray(deviceLists.changed)) {
        deviceLists.changed.forEach((u) => {
            this._deviceList.invalidateUserDeviceList(u);
        });
    }

    if (deviceLists.left && Array.isArray(deviceLists.left) &&
        deviceLists.left.length) {
        // Check we really don't share any rooms with these users
        // any more: the server isn't required to give us the
        // exact correct set.
        const e2eUserIds = new Set(await this._getTrackedE2eUsers());

        deviceLists.left.forEach((u) => {
            if (!e2eUserIds.has(u)) {
                this._deviceList.stopTrackingDeviceList(u);
            }
        });
    }
};

/**
 * Get a list of all the IDs of users we share an e2e room with
 * for which we are tracking devices already
 *
 * @returns {string[]} List of user IDs
 */
Crypto.prototype._getTrackedE2eUsers = async function() {
    const e2eUserIds = [];
    for (const room of this._getTrackedE2eRooms()) {
        const members = await room.getEncryptionTargetMembers();
        for (const member of members) {
            e2eUserIds.push(member.userId);
        }
    }
    return e2eUserIds;
};

/**
 * Get a list of the e2e-enabled rooms we are members of,
 * and for which we are already tracking the devices
 *
 * @returns {module:models.Room[]}
 */
Crypto.prototype._getTrackedE2eRooms = function() {
    return this._clientStore.getRooms().filter((room) => {
        // check for rooms with encryption enabled
        const alg = this._roomEncryptors[room.roomId];
        if (!alg) {
            return false;
        }
        if (!this._roomDeviceTrackingState[room.roomId]) {
            return false;
        }

        // ignore any rooms which we have left
        const myMembership = room.getMyMembership();
        return myMembership === "join" || myMembership === "invite";
    });
};


Crypto.prototype._onToDeviceEvent = function(event) {
    try {
        if (event.getType() == "m.room_key"
            || event.getType() == "m.forwarded_room_key") {
            this._onRoomKeyEvent(event);
        } else if (event.getType() == "m.room_key_request") {
            this._onRoomKeyRequestEvent(event);
        } else if (event.isBeingDecrypted()) {
            // once the event has been decrypted, try again
            event.once('Event.decrypted', (ev) => {
                this._onToDeviceEvent(ev);
            });
        }
    } catch (e) {
        console.error("Error handling toDeviceEvent:", e);
    }
};

/**
 * Handle a key event
 *
 * @private
 * @param {module:models/event.MatrixEvent} event key event
 */
Crypto.prototype._onRoomKeyEvent = function(event) {
    const content = event.getContent();

    if (!content.room_id || !content.algorithm) {
        console.error("key event is missing fields");
        return;
    }

    if (!this._checkedForBackup) {
        // don't bother awaiting on this - the important thing is that we retry if we
        // haven't managed to check before
        this._checkAndStartKeyBackup();
    }

    const alg = this._getRoomDecryptor(content.room_id, content.algorithm);
    alg.onRoomKeyEvent(event);
};

/**
 * Handle a change in the membership state of a member of a room
 *
 * @private
 * @param {module:models/event.MatrixEvent} event  event causing the change
 * @param {module:models/room-member} member  user whose membership changed
 * @param {string=} oldMembership  previous membership
 */
Crypto.prototype._onRoomMembership = function(event, member, oldMembership) {
    // this event handler is registered on the *client* (as opposed to the room
    // member itself), which means it is only called on changes to the *live*
    // membership state (ie, it is not called when we back-paginate, nor when
    // we load the state in the initialsync).
    //
    // Further, it is automatically registered and called when new members
    // arrive in the room.

    const roomId = member.roomId;

    const alg = this._roomEncryptors[roomId];
    if (!alg) {
        // not encrypting in this room
        return;
    }
    // only mark users in this room as tracked if we already started tracking in this room
    // this way we don't start device queries after sync on behalf of this room which we won't use
    // the result of anyway, as we'll need to do a query again once all the members are fetched
    // by calling _trackRoomDevices
    if (this._roomDeviceTrackingState[roomId]) {
        if (member.membership == 'join') {
            console.log('Join event for ' + member.userId + ' in ' + roomId);
            // make sure we are tracking the deviceList for this user
            this._deviceList.startTrackingDeviceList(member.userId);
        } else if (member.membership == 'invite' &&
                 this._clientStore.getRoom(roomId).shouldEncryptForInvitedMembers()) {
            console.log('Invite event for ' + member.userId + ' in ' + roomId);
            this._deviceList.startTrackingDeviceList(member.userId);
        }
    }

    alg.onRoomMembership(event, member, oldMembership);
};


/**
 * Called when we get an m.room_key_request event.
 *
 * @private
 * @param {module:models/event.MatrixEvent} event key request event
 */
Crypto.prototype._onRoomKeyRequestEvent = function(event) {
    const content = event.getContent();
    if (content.action === "request") {
        // Queue it up for now, because they tend to arrive before the room state
        // events at initial sync, and we want to see if we know anything about the
        // room before passing them on to the app.
        const req = new IncomingRoomKeyRequest(event);
        this._receivedRoomKeyRequests.push(req);
    } else if (content.action === "request_cancellation") {
        const req = new IncomingRoomKeyRequestCancellation(event);
        this._receivedRoomKeyRequestCancellations.push(req);
    }
};

/**
 * Process any m.room_key_request events which were queued up during the
 * current sync.
 *
 * @private
 */
Crypto.prototype._processReceivedRoomKeyRequests = async function() {
    if (this._processingRoomKeyRequests) {
        // we're still processing last time's requests; keep queuing new ones
        // up for now.
        return;
    }
    this._processingRoomKeyRequests = true;

    try {
        // we need to grab and clear the queues in the synchronous bit of this method,
        // so that we don't end up racing with the next /sync.
        const requests = this._receivedRoomKeyRequests;
        this._receivedRoomKeyRequests = [];
        const cancellations = this._receivedRoomKeyRequestCancellations;
        this._receivedRoomKeyRequestCancellations = [];

        // Process all of the requests, *then* all of the cancellations.
        //
        // This makes sure that if we get a request and its cancellation in the
        // same /sync result, then we process the request before the
        // cancellation (and end up with a cancelled request), rather than the
        // cancellation before the request (and end up with an outstanding
        // request which should have been cancelled.)
        await Promise.map(
            requests, (req) =>
                this._processReceivedRoomKeyRequest(req),
        );
        await Promise.map(
            cancellations, (cancellation) =>
                this._processReceivedRoomKeyRequestCancellation(cancellation),
        );
    } catch (e) {
        console.error(`Error processing room key requsts: ${e}`);
    } finally {
        this._processingRoomKeyRequests = false;
    }
};

/**
 * Helper for processReceivedRoomKeyRequests
 *
 * @param {IncomingRoomKeyRequest} req
 */
Crypto.prototype._processReceivedRoomKeyRequest = async function(req) {
    const userId = req.userId;
    const deviceId = req.deviceId;

    const body = req.requestBody;
    const roomId = body.room_id;
    const alg = body.algorithm;

    console.log(`m.room_key_request from ${userId}:${deviceId}` +
                ` for ${roomId} / ${body.session_id} (id ${req.requestId})`);

    if (userId !== this._userId) {
        // TODO: determine if we sent this device the keys already: in
        // which case we can do so again.
        console.log("Ignoring room key request from other user for now");
        return;
    }

    // todo: should we queue up requests we don't yet have keys for,
    // in case they turn up later?

    // if we don't have a decryptor for this room/alg, we don't have
    // the keys for the requested events, and can drop the requests.
    if (!this._roomDecryptors[roomId]) {
        console.log(`room key request for unencrypted room ${roomId}`);
        return;
    }

    const decryptor = this._roomDecryptors[roomId][alg];
    if (!decryptor) {
        console.log(`room key request for unknown alg ${alg} in room ${roomId}`);
        return;
    }

    if (!await decryptor.hasKeysForKeyRequest(req)) {
        console.log(
            `room key request for unknown session ${roomId} / ` +
                body.session_id,
        );
        return;
    }

    req.share = () => {
        decryptor.shareKeysWithDevice(req);
    };

    // if the device is is verified already, share the keys
    const device = this._deviceList.getStoredDevice(userId, deviceId);
    if (device && device.isVerified()) {
        console.log('device is already verified: sharing keys');
        req.share();
        return;
    }

    this.emit("crypto.roomKeyRequest", req);
};


/**
 * Helper for processReceivedRoomKeyRequests
 *
 * @param {IncomingRoomKeyRequestCancellation} cancellation
 */
Crypto.prototype._processReceivedRoomKeyRequestCancellation = async function(
    cancellation,
) {
    console.log(
        `m.room_key_request cancellation for ${cancellation.userId}:` +
            `${cancellation.deviceId} (id ${cancellation.requestId})`,
    );

    // we should probably only notify the app of cancellations we told it
    // about, but we don't currently have a record of that, so we just pass
    // everything through.
    this.emit("crypto.roomKeyRequestCancellation", cancellation);
};

/**
 * Get a decryptor for a given room and algorithm.
 *
 * If we already have a decryptor for the given room and algorithm, return
 * it. Otherwise try to instantiate it.
 *
 * @private
 *
 * @param {string?} roomId   room id for decryptor. If undefined, a temporary
 * decryptor is instantiated.
 *
 * @param {string} algorithm  crypto algorithm
 *
 * @return {module:crypto.algorithms.base.DecryptionAlgorithm}
 *
 * @raises {module:crypto.algorithms.DecryptionError} if the algorithm is
 * unknown
 */
Crypto.prototype._getRoomDecryptor = function(roomId, algorithm) {
    let decryptors;
    let alg;

    roomId = roomId || null;
    if (roomId) {
        decryptors = this._roomDecryptors[roomId];
        if (!decryptors) {
            this._roomDecryptors[roomId] = decryptors = {};
        }

        alg = decryptors[algorithm];
        if (alg) {
            return alg;
        }
    }

    const AlgClass = algorithms.DECRYPTION_CLASSES[algorithm];
    if (!AlgClass) {
        throw new algorithms.DecryptionError(
            'UNKNOWN_ENCRYPTION_ALGORITHM',
            'Unknown encryption algorithm "' + algorithm + '".',
        );
    }
    alg = new AlgClass({
        userId: this._userId,
        crypto: this,
        olmDevice: this._olmDevice,
        baseApis: this._baseApis,
        roomId: roomId,
    });

    if (decryptors) {
        decryptors[algorithm] = alg;
    }
    return alg;
};


/**
 * sign the given object with our ed25519 key
 *
 * @param {Object} obj  Object to which we will add a 'signatures' property
 */
Crypto.prototype._signObject = async function(obj) {
    const sigs = {};
    sigs[this._userId] = {};
    sigs[this._userId]["ed25519:" + this._deviceId] =
        await this._olmDevice.sign(anotherjson.stringify(obj));
    obj.signatures = sigs;
};


/**
 * The parameters of a room key request. The details of the request may
 * vary with the crypto algorithm, but the management and storage layers for
 * outgoing requests expect it to have 'room_id' and 'session_id' properties.
 *
 * @typedef {Object} RoomKeyRequestBody
 */

/**
 * Represents a received m.room_key_request event
 *
 * @property {string} userId    user requesting the key
 * @property {string} deviceId  device requesting the key
 * @property {string} requestId unique id for the request
 * @property {module:crypto~RoomKeyRequestBody} requestBody
 * @property {function()} share  callback which, when called, will ask
 *    the relevant crypto algorithm implementation to share the keys for
 *    this request.
 */
class IncomingRoomKeyRequest {
    constructor(event) {
        const content = event.getContent();

        this.userId = event.getSender();
        this.deviceId = content.requesting_device_id;
        this.requestId = content.request_id;
        this.requestBody = content.body || {};
        this.share = () => {
            throw new Error("don't know how to share keys for this request yet");
        };
    }
}

/**
 * Represents a received m.room_key_request cancellation
 *
 * @property {string} userId    user requesting the cancellation
 * @property {string} deviceId  device requesting the cancellation
 * @property {string} requestId unique id for the request to be cancelled
 */
class IncomingRoomKeyRequestCancellation {
    constructor(event) {
        const content = event.getContent();

        this.userId = event.getSender();
        this.deviceId = content.requesting_device_id;
        this.requestId = content.request_id;
    }
}

/**
 * The result of a (successful) call to decryptEvent.
 *
 * @typedef {Object} EventDecryptionResult
 *
 * @property {Object} clearEvent The plaintext payload for the event
 *     (typically containing <tt>type</tt> and <tt>content</tt> fields).
 *
 * @property {?string} senderCurve25519Key Key owned by the sender of this
 *    event.  See {@link module:models/event.MatrixEvent#getSenderKey}.
 *
 * @property {?string} claimedEd25519Key ed25519 key claimed by the sender of
 *    this event. See
 *    {@link module:models/event.MatrixEvent#getClaimedEd25519Key}.
 *
 * @property {?Array<string>} forwardingCurve25519KeyChain list of curve25519
 *     keys involved in telling us about the senderCurve25519Key and
 *     claimedEd25519Key. See
 *     {@link module:models/event.MatrixEvent#getForwardingCurve25519KeyChain}.
 */

/**
 * Fires when we receive a room key request
 *
 * @event module:client~MatrixClient#"crypto.roomKeyRequest"
 * @param {module:crypto~IncomingRoomKeyRequest} req  request details
 */

/**
 * Fires when we receive a room key request cancellation
 *
 * @event module:client~MatrixClient#"crypto.roomKeyRequestCancellation"
 * @param {module:crypto~IncomingRoomKeyRequestCancellation} req
 */

/**
 * Fires when the app may wish to warn the user about something related
 * the end-to-end crypto.
 *
 * Comes with a type which is one of:
 * * CRYPTO_WARNING_ACCOUNT_MIGRATED: Account data has been migrated from an older
 *       version of the store in such a way that older clients will no longer be
 *       able to read it. The app may wish to warn the user against going back to
 *       an older version of the app.
 * * CRYPTO_WARNING_OLD_VERSION_DETECTED: js-sdk has detected that an older version
 *       of js-sdk has been run against the same store after a migration has been
 *       performed. This is likely have caused unexpected behaviour in the old
 *       version. For example, the old version and the new version may have two
 *       different identity keys.
 *
 * @event module:client~MatrixClient#"crypto.warning"
 * @param {string} type One of the strings listed above
 */<|MERGE_RESOLUTION|>--- conflicted
+++ resolved
@@ -36,14 +36,8 @@
 import OutgoingRoomKeyRequestManager from './OutgoingRoomKeyRequestManager';
 import IndexedDBCryptoStore from './store/indexeddb-crypto-store';
 
-<<<<<<< HEAD
-const Olm = global.Olm;
-if (!Olm) {
-    throw new Error("global.Olm is not defined");
-=======
 export function isCryptoAvailable() {
     return Boolean(global.Olm);
->>>>>>> 33ad65a1
 }
 
 /**
